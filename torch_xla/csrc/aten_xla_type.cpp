--- conflicted
+++ resolved
@@ -626,16 +626,6 @@
   return view_copy_symint(self, c10::fromIntArrayRefSlow(size));
 }
 
-<<<<<<< HEAD
-at::Tensor XLANativeFunctions::_unsafe_index(
-    const at::Tensor& self,
-    const c10::List<c10::optional<at::Tensor>>& indices) {
-  TORCH_LAZY_FN_COUNTER_TIMED_TRACING("xla::");
-  return index(self, indices);
-}
-
-=======
->>>>>>> 28c277f0
 at::Tensor XLANativeFunctions::add(const at::Tensor& self,
                                    const at::Tensor& other,
                                    const at::Scalar& alpha) {
