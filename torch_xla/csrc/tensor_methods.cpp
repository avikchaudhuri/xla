--- conflicted
+++ resolved
@@ -529,7 +529,7 @@
   input->SetShardingSpec(*sharding_spec);
 }
 
-<<<<<<< HEAD
+
 void gpu_custom_call_(XLATensorPtr& output,
                       const std::vector<XLATensorPtr>& inputs,
                       const std::string& payload) {
@@ -541,10 +541,7 @@
       values, output->shape().get(), payload));
 }
 
-void tpu_custom_call_(XLATensorPtr& output,
-=======
 void tpu_custom_call_(const std::vector<XLATensorPtr>& outputs,
->>>>>>> f4371b67
                       const std::vector<XLATensorPtr>& inputs,
                       const std::string& payload) {
   std::vector<torch::lazy::Value> values;
