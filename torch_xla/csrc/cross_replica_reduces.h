#ifndef XLA_TORCH_XLA_CSRC_CROSS_REPLICA_REDUCES_H_
#define XLA_TORCH_XLA_CSRC_CROSS_REPLICA_REDUCES_H_

#include <vector>

#include "absl/types/span.h"
#include "torch/csrc/lazy/core/ir.h"
#include "torch_xla/csrc/device.h"
#include "torch_xla/csrc/ir.h"
#include "xla/client/xla_builder.h"

namespace torch_xla {

enum class AllReduceType {
  kSum,
  kMin,
  kMax,
  kMul,
  kOr,
  kAnd,
};

struct AllToAllResult {
  xla::XlaOp result;
  xla::XlaOp token;
};

struct AllGatherResult {
  xla::XlaOp result;
  xla::XlaOp token;
};

struct AllGatherResultCoalesced {
  std::vector<xla::XlaOp> result;
  xla::XlaOp token;
};

struct CollectivePermuteResult {
  xla::XlaOp result;
  xla::XlaOp token;
};

struct SendResult {
  xla::XlaOp input_as_result;
  xla::XlaOp token;
};

struct RecvResult {
  xla::XlaOp result;
  xla::XlaOp token;
};

struct ReduceScatterResult {
  xla::XlaOp result;
  xla::XlaOp token;
};

struct ReduceScatterResultCoalesced {
  std::vector<xla::XlaOp> result;
  xla::XlaOp token;
};

std::vector<xla::XlaOp> BuildAllReduce(
    AllReduceType reduce_type, absl::Span<const xla::XlaOp> operands,
    xla::XlaOp token, double scale,
    const std::vector<std::vector<int64_t>>& groups, bool pin_layout);

AllToAllResult BuildAllToAll(xla::XlaOp input, xla::XlaOp token,
                             int64_t split_dimension, int64_t concat_dimension,
                             int64_t split_count,
                             const std::vector<std::vector<int64_t>>& groups,
                             bool pin_layout);

AllGatherResult BuildAllGather(xla::XlaOp input, xla::XlaOp token, int64_t dim,
                               int64_t shard_count,
                               const std::vector<std::vector<int64_t>>& groups,
                               bool pin_layout);

AllGatherResultCoalesced BuildAllGatherCoalesced(
    absl::Span<const xla::XlaOp> inputs, xla::XlaOp token, int64_t dim,
    int64_t shard_count, const std::vector<std::vector<int64_t>>& groups,
    bool pin_layout);

CollectivePermuteResult BuildCollectivePermute(
    xla::XlaOp input, xla::XlaOp token,
    const std::vector<std::pair<int64_t, int64_t>>& source_target_pairs);

SendResult BuildSendWithToken(xla::XlaOp input, xla::XlaOp token,
                              int64_t channel_id);

RecvResult BuildRecvWithToken(xla::XlaOp token, const xla::Shape& recv_shape,
                              int64_t channel_id);

ReduceScatterResult BuildReduceScatter(
    AllReduceType reduce_type, xla::XlaOp input, xla::XlaOp token, double scale,
    int64_t scatter_dim, int64_t shard_count,
    const std::vector<std::vector<int64_t>>& groups, bool pin_layout);

<<<<<<< HEAD
ReduceScatterResultCoalesced BuildReduceScatterCoalesced(
    AllReduceType reduce_type, absl::Span<const xla::XlaOp> inputs,
    xla::XlaOp token, double scale, int64_t scatter_dim, int64_t shard_count,
    const std::vector<std::vector<int64_t>>& groups, bool pin_layout);

=======
>>>>>>> 12719646
std::vector<torch::lazy::Value> GetOperandListWithToken(
    c10::ArrayRef<torch::lazy::Value> operands,
    const torch::lazy::Value& token);

const torch::lazy::Value& GetAllReduceToken(
    const torch::lazy::BackendDevice& device);
void SetAllReduceToken(const torch::lazy::BackendDevice& device,
                       const std::shared_ptr<torch::lazy::Value>& token);

AllReduceType GetReduceType(c10::string_view reduce_type);

}  // namespace torch_xla

#endif  // XLA_TORCH_XLA_CSRC_CROSS_REPLICA_REDUCES_H_<|MERGE_RESOLUTION|>--- conflicted
+++ resolved
@@ -96,14 +96,11 @@
     int64_t scatter_dim, int64_t shard_count,
     const std::vector<std::vector<int64_t>>& groups, bool pin_layout);
 
-<<<<<<< HEAD
 ReduceScatterResultCoalesced BuildReduceScatterCoalesced(
     AllReduceType reduce_type, absl::Span<const xla::XlaOp> inputs,
     xla::XlaOp token, double scale, int64_t scatter_dim, int64_t shard_count,
     const std::vector<std::vector<int64_t>>& groups, bool pin_layout);
 
-=======
->>>>>>> 12719646
 std::vector<torch::lazy::Value> GetOperandListWithToken(
     c10::ArrayRef<torch::lazy::Value> operands,
     const torch::lazy::Value& token);
