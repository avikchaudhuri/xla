--- conflicted
+++ resolved
@@ -654,9 +654,6 @@
     }
   }
 
-<<<<<<< HEAD
-  coll.unlocker = DeviceLockerArena::Get()->LockDevices({device});
-=======
   SyncTensorCollection coll;
   coll.device = device;
   {
@@ -666,7 +663,7 @@
     coll.unlocker = DeviceLockerArena::Get()->LockDevices({device});
     TF_VLOG(5) << "Locking device " << device.toString() << " Done!";
   }
->>>>>>> 63febd9e
+
   std::vector<torch::lazy::BackendDataPtr> arguments;
   {
     // GetXlaData must be called within a lock region, otherwise it might
