#ifndef XLA_TORCH_XLA_CSRC_TENSOR_METHODS_H_
#define XLA_TORCH_XLA_CSRC_TENSOR_METHODS_H_

#include "torch_xla/csrc/cross_replica_reduces.h"
#include "torch_xla/csrc/runtime/computation_client.h"
#include "torch_xla/csrc/tensor.h"

namespace torch_xla {
namespace tensor_methods {

//////////////////////////////////////////////////////////////////////////////
// XLA dedicated operators follows here, listed in alphabetical order.
//////////////////////////////////////////////////////////////////////////////
XLATensorPtr all_reduce(const XLATensorPtr& input, AllReduceType reduce_type,
                        double scale, std::vector<std::vector<int64_t>> groups,
                        bool pin_layout);

void all_reduce(const std::vector<XLATensorPtr>& inputs,
                AllReduceType reduce_type, double scale,
                std::vector<std::vector<int64_t>> groups, bool pin_layout);

std::pair<XLATensorPtr, torch::lazy::Value> reduce_scatter(
    const XLATensorPtr& input, const torch::lazy::Value& token,
    AllReduceType reduce_type, double scale, int64_t scatter_dim,
    int64_t shard_count, std::vector<std::vector<int64_t>> groups,
    bool pin_layout);

torch::lazy::Value reduce_scatter_out(XLATensorPtr& output,
                                      const XLATensorPtr& input,
                                      const torch::lazy::Value& token,
                                      AllReduceType reduce_type, double scale,
                                      int64_t scatter_dim, int64_t shard_count,
                                      std::vector<std::vector<int64_t>> groups,
                                      bool pin_layout);

std::pair<std::vector<XLATensorPtr>, torch::lazy::Value>
reduce_scatter_coalesced(const std::vector<XLATensorPtr>& inputs,
                         const torch::lazy::Value& token,
                         AllReduceType reduce_type, double scale,
                         int64_t scatter_dim, int64_t shard_count,
                         std::vector<std::vector<int64_t>> groups,
                         bool pin_layout);

torch::lazy::Value reduce_scatter_coalesced_out(
    const std::vector<XLATensorPtr>& outputs,
    const std::vector<XLATensorPtr>& inputs, const torch::lazy::Value& token,
    AllReduceType reduce_type, double scale, int64_t scatter_dim,
    int64_t shard_count, std::vector<std::vector<int64_t>> groups,
    bool pin_layout);

std::pair<XLATensorPtr, torch::lazy::Value> all_to_all(
    const XLATensorPtr& input, const torch::lazy::Value& token,
    int64_t split_dimension, int64_t concat_dimension, int64_t split_count,
    std::vector<std::vector<int64_t>> groups, bool pin_layout);

XLATensorPtr all_gather(const XLATensorPtr& input, int64_t dim,
                        int64_t shard_count,
                        std::vector<std::vector<int64_t>> groups,
                        bool pin_layout);

torch::lazy::Value all_gather_out(XLATensorPtr& output,
                                  const XLATensorPtr& input,
                                  const torch::lazy::Value& token, int64_t dim,
                                  int64_t shard_count,
                                  std::vector<std::vector<int64_t>> groups,
                                  bool pin_layout);

std::pair<std::vector<XLATensorPtr>, torch::lazy::Value> all_gather_coalesced(
    const std::vector<XLATensorPtr>& inputs, const torch::lazy::Value& token,
    int64_t dim, int64_t shard_count, std::vector<std::vector<int64_t>> groups,
    bool pin_layout);

torch::lazy::Value all_gather_coalesced_out(
    std::vector<XLATensorPtr>& outputs, const std::vector<XLATensorPtr>& inputs,
    const torch::lazy::Value& token, int64_t dim, int64_t shard_count,
    std::vector<std::vector<int64_t>> groups, bool pin_layout);

std::pair<XLATensorPtr, torch::lazy::Value> collective_permute(
    const XLATensorPtr& input, const torch::lazy::Value& token,
    std::vector<std::pair<int64_t, int64_t>> source_target_pairs);

void custom_sharding_(const XLATensorPtr& input,
                      const std::shared_ptr<XLATensor::ShardingSpec>& spec);

<<<<<<< HEAD
void gpu_custom_call_(XLATensorPtr& output,
                      const std::vector<XLATensorPtr>& inputs,
                      const std::string& payload);

void tpu_custom_call_(const std::vector<XLATensorPtr>& output,
                      const std::vector<XLATensorPtr>& inputs,
                      const std::string& payload);
=======
std::vector<XLATensorPtr> tpu_custom_call(
    const std::vector<XLATensorPtr>& inputs, const std::string& payload,
    const std::vector<std::vector<int64_t>>& output_shapes,
    const std::vector<at::ScalarType>& output_dtypes);
>>>>>>> 58a412cb

XLATensorPtr get_dimensions_size(const XLATensorPtr& input,
                                 std::vector<int64_t> dimensions);

std::pair<XLATensorPtr, torch::lazy::Value> recv(
    XLATensorPtr& output, const torch::lazy::Value& token, int64_t channel_id);

std::pair<XLATensorPtr, torch::lazy::Value> send(
    const XLATensorPtr& input, const torch::lazy::Value& token,
    int64_t channel_id);

void sgd_optimizer_step_(const XLATensorPtr& found_inf, XLATensorPtr& step,
                         XLATensorPtr& param, XLATensorPtr& buf,
                         const XLATensorPtr& d_p, double weight_decay,
                         double momentum, double lr, double dampening,
                         bool nesterov, bool maximize);

void adam_optimizer_step_(const XLATensorPtr& found_inf, XLATensorPtr& step,
                          XLATensorPtr& param, const XLATensorPtr& grad,
                          XLATensorPtr& exp_avg, XLATensorPtr& exp_avg_sq,
                          XLATensorPtr& max_exp_avg_sq, double beta1,
                          double beta2, double lr, double weight_decay,
                          double eps, bool amsgrad, bool maximize,
                          bool use_adamw);

std::vector<XLATensorPtr> user_computation(
    const std::string& opname, absl::Span<const XLATensorPtr> inputs,
    runtime::ComputationClient::ComputationPtr computation);

//////////////////////////////////////////////////////////////////////////////
// Quantization related ops here.
//////////////////////////////////////////////////////////////////////////////
XLATensorPtr quantize_tensor(const XLATensorPtr& input,
                             const std::vector<float>& scale_list,
                             const std::vector<int>& zero_point_list,
                             int quant_min, int quant_max,
                             const std::string& dtype, int axis);

XLATensorPtr dequantize_tensor(const XLATensorPtr& input,
                               const std::vector<float>& scale_list,
                               const std::vector<int>& zero_point_list,
                               int quant_min, int quant_max,
                               const std::string& dtype, int axis);

//////////////////////////////////////////////////////////////////////////////
// Dynamic Reshape ops here.
//////////////////////////////////////////////////////////////////////////////

XLATensorPtr dynamic_expand(const XLATensorPtr& input,
                            const std::vector<int64_t>& size,
                            const XLATensorPtr& src_tensor, int src_dim,
                            int target_dim);

XLATensorPtr dynamic_view(const XLATensorPtr& input,
                          const std::vector<int64_t>& size,
                          const XLATensorPtr& src_tensor, int src_dim,
                          int target_dim, float mul_scaler);

//////////////////////////////////////////////////////////////////////////////
// ATEN operators follows here, listed in alphabetical order.
//////////////////////////////////////////////////////////////////////////////
void __ilshift__(XLATensorPtr& input, const at::Scalar& other);
void __ilshift__(XLATensorPtr& input, const XLATensorPtr& other);

void __irshift__(XLATensorPtr& input, const at::Scalar& other);
void __irshift__(XLATensorPtr& input, const XLATensorPtr& other);

XLATensorPtr __lshift__(
    const XLATensorPtr& input, const at::Scalar& other,
    c10::optional<at::ScalarType> logical_element_type = c10::nullopt);
XLATensorPtr __lshift__(
    const XLATensorPtr& input, const XLATensorPtr& other,
    c10::optional<at::ScalarType> logical_element_type = c10::nullopt);

XLATensorPtr __rshift__(
    const XLATensorPtr& input, const at::Scalar& other,
    c10::optional<at::ScalarType> logical_element_type = c10::nullopt);
XLATensorPtr __rshift__(
    const XLATensorPtr& input, const XLATensorPtr& other,
    c10::optional<at::ScalarType> logical_element_type = c10::nullopt);

std::tuple<XLATensorPtr, XLATensorPtr> adaptive_max_pool2d(
    const XLATensorPtr& input, std::vector<int64_t> output_size);

XLATensorPtr adaptive_max_pool2d_backward(const XLATensorPtr& grad_output,
                                          const XLATensorPtr& input);

XLATensorPtr _adaptive_avg_pool2d(const XLATensorPtr& input,
                                  std::vector<int64_t> output_size);

XLATensorPtr _adaptive_avg_pool2d_backward(const XLATensorPtr& grad_output,
                                           const XLATensorPtr& input);

void _amp_foreach_non_finite_check_and_unscale_(std::vector<XLATensorPtr> self,
                                                XLATensorPtr& found_inf,
                                                const XLATensorPtr& inv_scale);

void _amp_update_scale_(XLATensorPtr& current_scale,
                        XLATensorPtr& growth_tracker,
                        const XLATensorPtr& found_inf,
                        double scale_growth_factor, double scale_backoff_factor,
                        int growth_interval);

XLATensorPtr abs(const XLATensorPtr& input);

XLATensorPtr add(
    const XLATensorPtr& input, const XLATensorPtr& other,
    const at::Scalar& alpha,
    c10::optional<at::ScalarType> logical_element_type = c10::nullopt);
XLATensorPtr add(
    const XLATensorPtr& input, const at::Scalar& other, const at::Scalar& alpha,
    c10::optional<at::ScalarType> logical_element_type = c10::nullopt);

XLATensorPtr addcdiv(const XLATensorPtr& input, const at::Scalar& value,
                     const XLATensorPtr& tensor1, const XLATensorPtr& tensor2);
void addcdiv_(XLATensorPtr& input, const at::Scalar& value,
              const XLATensorPtr& tensor1, const XLATensorPtr& tensor2);

XLATensorPtr addcmul(const XLATensorPtr& input, const at::Scalar& value,
                     const XLATensorPtr& tensor1, const XLATensorPtr& tensor2);

XLATensorPtr addmm(const XLATensorPtr& input, const XLATensorPtr& weight,
                   const XLATensorPtr& bias);

XLATensorPtr alias(const XLATensorPtr& input);

XLATensorPtr amax(const XLATensorPtr& input, std::vector<int64_t> dimensions,
                  bool keep_reduced_dimensions);

XLATensorPtr amin(const XLATensorPtr& input, std::vector<int64_t> dimensions,
                  bool keep_reduced_dimensions);

void arange_out(XLATensorPtr& out, const at::Scalar& start,
                const at::Scalar& end, const at::Scalar& step,
                at::ScalarType scalar_type);

// Takes a slice from the input as R1 at the specified offset and reshapes it
// into the provided size.
XLATensorPtr as_strided(const XLATensorPtr& input, std::vector<int64_t> size,
                        std::vector<int64_t> stride,
                        c10::optional<int64_t> storage_offset);

// In-place version of the method above.
void as_strided_(XLATensorPtr& input, std::vector<int64_t> size,
                 std::vector<int64_t> stride,
                 c10::optional<int64_t> storage_offset);

XLATensorPtr avg_pool_nd(const XLATensorPtr& input, int64_t spatial_dim_count,
                         std::vector<int64_t> kernel_size,
                         std::vector<int64_t> stride,
                         std::vector<int64_t> padding, bool ceil_mode,
                         bool count_include_pad,
                         std::optional<int> divisor_override);

XLATensorPtr avg_pool_nd_backward(const XLATensorPtr& out_backprop,
                                  const XLATensorPtr& input,
                                  int64_t spatial_dim_count,
                                  std::vector<int64_t> kernel_size,
                                  std::vector<int64_t> stride,
                                  std::vector<int64_t> padding, bool ceil_mode,
                                  bool count_include_pad);

XLATensorPtr baddbmm(const XLATensorPtr& input, const XLATensorPtr& batch1,
                     const XLATensorPtr& batch2, const at::Scalar& beta,
                     const at::Scalar& alpha);

XLATensorPtr bernoulli(const XLATensorPtr& input, double probability);
XLATensorPtr bernoulli(const XLATensorPtr& input);
void bernoulli_(XLATensorPtr& input, const XLATensorPtr& probability);

XLATensorPtr bitwise_and(const XLATensorPtr& input, const at::Scalar& other);

XLATensorPtr bitwise_and(const XLATensorPtr& input, const XLATensorPtr& other);

XLATensorPtr bitwise_not(const XLATensorPtr& input);

XLATensorPtr bitwise_or(const XLATensorPtr& input, const at::Scalar& other);

XLATensorPtr bitwise_or(const XLATensorPtr& input, const XLATensorPtr& other);

XLATensorPtr bitwise_xor(const XLATensorPtr& input, const at::Scalar& other);

XLATensorPtr bitwise_xor(const XLATensorPtr& input, const XLATensorPtr& other);

// Batch matrix multiplication. Both tensors must be 3D, the batch size must
// match and the remaining two dimensions must be compatible for matrix
// multiplication.
XLATensorPtr bmm(const XLATensorPtr& batch1, const XLATensorPtr& batch2);

// Broadcasts the given tensors according to broadcasting semantics.
std::vector<XLATensorPtr> broadcast_tensors(
    absl::Span<const XLATensorPtr> tensors);

XLATensorPtr cat(absl::Span<const XLATensorPtr> tensors, int64_t dim,
                 at::ScalarType dtype);

XLATensorPtr cdist_forward(const XLATensorPtr& x1, const XLATensorPtr& x2,
                           double p);

XLATensorPtr pdist_forward(const XLATensorPtr& input, double p);

XLATensorPtr pixel_shuffle(const XLATensorPtr& self, int64_t upscale_factor);

XLATensorPtr celu(const XLATensorPtr& input, const at::Scalar& alpha);
void celu_(XLATensorPtr& input, const at::Scalar& alpha);

XLATensorPtr clamp(const XLATensorPtr& input,
                   const c10::optional<at::Scalar>& min,
                   const c10::optional<at::Scalar>& max);
XLATensorPtr clamp(const XLATensorPtr& input,
                   const c10::optional<at::Tensor>& min,
                   const c10::optional<at::Tensor>& max);

XLATensorPtr clone(const XLATensorPtr& input);

// Pad with the given value and size specified by the given list of low and
// high paddings.
XLATensorPtr constant_pad_nd(const XLATensorPtr& input,
                             absl::Span<const int64_t> pad,
                             const at::Scalar& value);

XLATensorPtr convolution_overrideable(
    const XLATensorPtr& input, const XLATensorPtr& weight,
    const XLATensorPtr& bias, std::vector<int64_t> stride,
    std::vector<int64_t> padding, std::vector<int64_t> dilation,
    bool transposed, std::vector<int64_t> output_padding, int64_t groups);

std::tuple<XLATensorPtr, XLATensorPtr, XLATensorPtr>
convolution_backward_overrideable(
    const XLATensorPtr& out_backprop, const XLATensorPtr& input,
    const XLATensorPtr& weight, std::vector<int64_t> stride,
    std::vector<int64_t> padding, std::vector<int64_t> dilation,
    bool transposed, std::vector<int64_t> output_padding, int64_t groups);

XLATensorPtr convolution_overrideable(
    const XLATensorPtr& input, const XLATensorPtr& weight,
    std::vector<int64_t> stride, std::vector<int64_t> padding,
    std::vector<int64_t> dilation, bool transposed,
    std::vector<int64_t> output_padding, int64_t groups);

XLATensorPtr count_nonzero(const XLATensorPtr& input,
                           std::vector<int64_t> dims);

// Returns the cross product of the two input tensors in the given dimension.
// If the dimension is not given, it defaults to the first dimension found
// with the size 3.
XLATensorPtr cross(const XLATensorPtr& input, const XLATensorPtr& other,
                   c10::optional<int64_t> dim);

// Returns the cumulative product of elements of input in the given dimension.
XLATensorPtr cumprod(const XLATensorPtr& input, int64_t dim,
                     c10::optional<at::ScalarType> dtype);

// Returns the cumulative sum of elements of input in the given dimension.
XLATensorPtr cumsum(const XLATensorPtr& input, int64_t dim,
                    c10::optional<at::ScalarType> dtype);

// If the input is a matrix (2-D tensor), returns a 1-D tensor with the
// diagonal elements of the input. If the input is a vector (1-D tensor),
// returns a 2-D square tensor with the elements of input as the diagonal.
XLATensorPtr diag(const XLATensorPtr& input, int64_t offset);

// Returns the diagonal of a matrix (2-D tensor) or batch of matrices. The
// matrix dimensions are specified by dim1 and dim2, the diagonal by offset.
XLATensorPtr diagonal(const XLATensorPtr& input, int64_t offset, int64_t dim1,
                      int64_t dim2);

XLATensorPtr div(
    const XLATensorPtr& input, const XLATensorPtr& other,
    const c10::optional<c10::string_view>& rounding_mode = c10::nullopt,
    c10::optional<at::ScalarType> logical_element_type = c10::nullopt);
XLATensorPtr div(const XLATensorPtr& input, const at::Scalar& other);

// A generalized contraction between tensors of arbitrary dimension defined by
// the given equation and applied to the input tensors.
XLATensorPtr einsum(const std::string& equation,
                    absl::Span<const XLATensorPtr> tensors);

std::tuple<XLATensorPtr, XLATensorPtr> einsum_backward(
    const XLATensorPtr& grad_output,
    const absl::Span<const XLATensorPtr> tensors, const std::string& equation);

XLATensorPtr elu_backward(const XLATensorPtr& grad_output,
                          const at::Scalar& alpha, const at::Scalar& scale,
                          const at::Scalar& input_scale,
                          const XLATensorPtr& output);

XLATensorPtr embedding_dense_backward(const XLATensorPtr& grad_output,
                                      const XLATensorPtr& indices,
                                      int64_t num_weights, int64_t padding_idx,
                                      bool scale_grad_by_freq);

XLATensorPtr embedding(const XLATensorPtr& weight, const XLATensorPtr& indices);

XLATensorPtr eq(const XLATensorPtr& input, const at::Scalar& other);

XLATensorPtr eq(const XLATensorPtr& input, const XLATensorPtr& other);

XLATensorPtr exp(const XLATensorPtr& input);

XLATensorPtr expand(const XLATensorPtr& input, std::vector<int64_t> size);

XLATensorPtr expand_symint(const XLATensorPtr& input,
                           c10::SymIntArrayRef sym_size);

void exponential_(XLATensorPtr& input, double lambd);

// Returns a 2-D tensor with ones on the diagonal and zeros elsewhere.
XLATensorPtr eye(int64_t lines, int64_t cols,
                 const torch::lazy::BackendDevice& device,
                 at::ScalarType element_type);

void eye_out(XLATensorPtr& out, int64_t lines, int64_t cols);

// Fills the input with the given value.
void fill_(XLATensorPtr& input, const at::Scalar& value);

// Flips (reverses) the values in the dimensions of the input tensor.
XLATensorPtr flip(const XLATensorPtr& input, absl::Span<const int64_t> dims);

XLATensorPtr fmod(
    const XLATensorPtr& input, const XLATensorPtr& other,
    c10::optional<at::ScalarType> logical_element_type = c10::nullopt);
XLATensorPtr fmod(
    const XLATensorPtr& input, const at::Scalar& other,
    c10::optional<at::ScalarType> logical_element_type = c10::nullopt);

XLATensorPtr full(absl::Span<const int64_t> size, const at::Scalar& fill_value,
                  const torch::lazy::BackendDevice& device,
                  at::ScalarType scalar_type);
XLATensorPtr full_like(const XLATensorPtr& input, const at::Scalar& fill_value,
                       const torch::lazy::BackendDevice& device,
                       c10::optional<at::ScalarType> scalar_type);
XLATensorPtr full_symint(at::SymIntArrayRef sym_size,
                         const at::Scalar& fill_value,
                         const torch::lazy::BackendDevice& device,
                         at::ScalarType scalar_type);

XLATensorPtr gather(const XLATensorPtr& input, int64_t dim,
                    const XLATensorPtr& index);

XLATensorPtr ge(const XLATensorPtr& input, const at::Scalar& other);

XLATensorPtr ge(const XLATensorPtr& input, const XLATensorPtr& other);

XLATensorPtr gelu(const XLATensorPtr& input,
                  const c10::string_view approximate);

XLATensorPtr gelu_backward(const XLATensorPtr& grad, const XLATensorPtr& input,
                           const c10::string_view approximate);

XLATensorPtr gt(const XLATensorPtr& input, const at::Scalar& other);

XLATensorPtr gt(const XLATensorPtr& input, const XLATensorPtr& other);

// Gather slices from input into a result with shape specified by indices. The
// shape of the indices are first made consistent using broadcast semantics.
// For input of shape d1 x d2 x ... x dn and p indices of shape i1 x i2 x ...
// x ik, the output shape is d1 x ... x d(start_dim) x i1 x ... x ik x
// d(start_dim+p+1) x ... x dn.
XLATensorPtr index(const XLATensorPtr& input,
                   absl::Span<const XLATensorPtr> indices, int64_t start_dim);

XLATensorPtr index_add(const XLATensorPtr& input, int64_t dim,
                       const XLATensorPtr& index, const XLATensorPtr& source,
                       const at::Scalar& alpha);

XLATensorPtr index_copy(const XLATensorPtr& input, int64_t dim,
                        const XLATensorPtr& index, const XLATensorPtr& source);

// Fills the elements of the base tensor with the given value in the given
// dimension, at positions given by the index. The index must be a rank-1
// tensor.
XLATensorPtr index_fill(const XLATensorPtr& input, int64_t dim,
                        const XLATensorPtr& index, const at::Scalar& value);

// Same as above, but the value is wrapped as a rank-0 tensor.
XLATensorPtr index_fill(const XLATensorPtr& input, int64_t dim,
                        const XLATensorPtr& index, const XLATensorPtr& value);

void index_fill_(XLATensorPtr& input, int64_t dim, const XLATensorPtr& index,
                 const XLATensorPtr& value);

void index_fill_(XLATensorPtr& input, int64_t dim, const XLATensorPtr& index,
                 const at::Scalar& value);

// Puts values into the input tensor using the given indices (a tuple of
// tensors) and returns the result.
XLATensorPtr index_put(const XLATensorPtr& input,
                       absl::Span<const XLATensorPtr> indices,
                       int64_t start_dim, const XLATensorPtr& values,
                       bool accumulate,
                       absl::Span<const int64_t> result_permutation);

void index_put_(XLATensorPtr& input, const XLATensorPtr& canonical_base,
                absl::Span<const XLATensorPtr> indices, int64_t start_dim,
                const XLATensorPtr& values, bool accumulate,
                absl::Span<const int64_t> result_permutation);

XLATensorPtr index_select(const XLATensorPtr& input, int64_t dim,
                          const XLATensorPtr& index);

XLATensorPtr isnan(const XLATensorPtr& input);

std::tuple<XLATensorPtr, XLATensorPtr> kthvalue(const XLATensorPtr& input,
                                                int64_t k, int64_t dim,
                                                bool keepdim);

XLATensorPtr le(const XLATensorPtr& input, const at::Scalar& other);

XLATensorPtr le(const XLATensorPtr& input, const XLATensorPtr& other);

XLATensorPtr hardshrink(const XLATensorPtr& input, const at::Scalar& lambda);
XLATensorPtr hardshrink_backward(const XLATensorPtr& grad_out,
                                 const XLATensorPtr& input,
                                 const at::Scalar& lambda);

XLATensorPtr hardtanh_backward(const XLATensorPtr& grad_output,
                               const XLATensorPtr& input,
                               const at::Scalar& min_val,
                               const at::Scalar& max_val);

XLATensorPtr lerp(const XLATensorPtr& input, const XLATensorPtr& end,
                  const XLATensorPtr& weight);
XLATensorPtr lerp(const XLATensorPtr& input, const XLATensorPtr& end,
                  const at::Scalar& weight);

XLATensorPtr linalg_vector_norm(const XLATensorPtr& input,
                                const at::Scalar& ord,
                                std::vector<int64_t> dimensions, bool keep_dim,
                                c10::optional<at::ScalarType> dtype);

XLATensorPtr linspace(const at::Scalar& start, const at::Scalar& end,
                      const int64_t steps, at::ScalarType element_type,
                      const torch::lazy::BackendDevice& device);

XLATensorPtr log(const XLATensorPtr& input);

XLATensorPtr logit(const XLATensorPtr& input, c10::optional<double> eps);

XLATensorPtr log_base(const XLATensorPtr& input, torch::lazy::OpKind op,
                      double base);

XLATensorPtr log_sigmoid(const XLATensorPtr& input);

XLATensorPtr log_softmax(const XLATensorPtr& input, int64_t dim,
                         c10::optional<at::ScalarType> dtype,
                         std::vector<torch::lazy::Shape>&& shapes);

XLATensorPtr log_softmax_backward(const XLATensorPtr& grad_output,
                                  const XLATensorPtr& output, int64_t dim);

XLATensorPtr log1p(const XLATensorPtr& input);
void log1p_(XLATensorPtr& input);

XLATensorPtr logsumexp(const XLATensorPtr& input,
                       std::vector<int64_t> dimensions,
                       bool keep_reduced_dimensions);

XLATensorPtr xlogy(const XLATensorPtr& input, const XLATensorPtr& other);

XLATensorPtr lt(const XLATensorPtr& input, const at::Scalar& other);

XLATensorPtr lt(const XLATensorPtr& input, const XLATensorPtr& other);

XLATensorPtr mark_tensor(const XLATensorPtr& input, const std::string& info);

XLATensorPtr masked_scatter(XLATensorPtr& input, const XLATensorPtr& mask,
                            const XLATensorPtr& source);

XLATensorPtr masked_select(const XLATensorPtr& input, const XLATensorPtr& mask);

XLATensorPtr matmul(const XLATensorPtr& input, const XLATensorPtr& other);

XLATensorPtr max(const XLATensorPtr& input);

std::tuple<XLATensorPtr, XLATensorPtr> max(const XLATensorPtr& input,
                                           int64_t dim, bool keepdim);

void max_out(XLATensorPtr& max, XLATensorPtr& max_values,
             const XLATensorPtr& input, int64_t dim, bool keepdim);

std::tuple<XLATensorPtr, XLATensorPtr> max_pool_nd(
    const XLATensorPtr& input, int64_t spatial_dim_count,
    std::vector<int64_t> kernel_size, std::vector<int64_t> stride,
    std::vector<int64_t> padding, bool ceil_mode);

XLATensorPtr max_pool_nd_backward(const XLATensorPtr& out_backprop,
                                  const XLATensorPtr& input,
                                  int64_t spatial_dim_count,
                                  std::vector<int64_t> kernel_size,
                                  std::vector<int64_t> stride,
                                  std::vector<int64_t> padding, bool ceil_mode);

XLATensorPtr max_unpool(const XLATensorPtr& input, const XLATensorPtr& indices,
                        std::vector<int64_t> output_size);

XLATensorPtr max_unpool_backward(const XLATensorPtr& grad_output,
                                 const XLATensorPtr& input,
                                 const XLATensorPtr& indices,
                                 std::vector<int64_t> output_size);

XLATensorPtr mean(const XLATensorPtr& input, std::vector<int64_t> dimensions,
                  bool keep_reduced_dimensions,
                  c10::optional<at::ScalarType> dtype);

XLATensorPtr min(
    const XLATensorPtr& input, const XLATensorPtr& other,
    c10::optional<at::ScalarType> logical_element_type = c10::nullopt);

XLATensorPtr min(const XLATensorPtr& input);

std::tuple<XLATensorPtr, XLATensorPtr> min(const XLATensorPtr& input,
                                           int64_t dim, bool keepdim);

void min_out(XLATensorPtr& min, XLATensorPtr& min_indices,
             const XLATensorPtr& input, int64_t dim, bool keepdim);

XLATensorPtr mish(const XLATensorPtr& input);

XLATensorPtr mm(const XLATensorPtr& input, const XLATensorPtr& weight);

XLATensorPtr mse_loss(const XLATensorPtr& input, const XLATensorPtr& target,
                      int64_t reduction);

XLATensorPtr mse_loss_backward(const XLATensorPtr& grad_output,
                               const XLATensorPtr& input,
                               const XLATensorPtr& target, int64_t reduction);

XLATensorPtr mul(
    const XLATensorPtr& input, const XLATensorPtr& other,
    c10::optional<at::ScalarType> logical_element_type = c10::nullopt);
XLATensorPtr mul(
    const XLATensorPtr& input, const at::Scalar& other,
    c10::optional<at::ScalarType> logical_element_type = c10::nullopt);

XLATensorPtr multinomial(const XLATensorPtr& input, int64_t num_samples,
                         bool replacement);

XLATensorPtr mv(const XLATensorPtr& input, const XLATensorPtr& vec);
void mv_out(XLATensorPtr& out, const XLATensorPtr& input,
            const XLATensorPtr& vec);

XLATensorPtr nan_to_num(const XLATensorPtr& input, const at::Scalar& nan,
                        const at::Scalar& posinf, const at::Scalar& neginf);

// Returns a new tensor that is a narrowed view of the input in the given
// dimension.
XLATensorPtr narrow(const XLATensorPtr& input, int64_t dim, int64_t start,
                    int64_t length);

// Like batch_norm, but returns additional save_mean and save_invstd used by
// the backward pass.
std::tuple<XLATensorPtr, XLATensorPtr, XLATensorPtr> native_batch_norm(
    const XLATensorPtr& input, const XLATensorPtr& weight,
    const XLATensorPtr& bias, XLATensorPtr& running_mean,
    XLATensorPtr& running_var, bool training, double momentum, double eps);

// Returns the input, weight and bias gradients.
std::tuple<XLATensorPtr, XLATensorPtr, XLATensorPtr> native_batch_norm_backward(
    const XLATensorPtr& grad_out, const XLATensorPtr& input,
    const XLATensorPtr& weight, const XLATensorPtr& save_mean,
    const XLATensorPtr& save_invstd, bool training, double eps);

std::tuple<XLATensorPtr, XLATensorPtr> native_dropout(
    const XLATensorPtr& input, double p, c10::optional<bool> train);

XLATensorPtr ne(const XLATensorPtr& input, const at::Scalar& other);

XLATensorPtr ne(const XLATensorPtr& input, const XLATensorPtr& other);

XLATensorPtr neg(const XLATensorPtr& input);

XLATensorPtr nll_loss(const XLATensorPtr& input, const XLATensorPtr& target,
                      const XLATensorPtr& weight, int64_t reduction,
                      int ignore_index);

XLATensorPtr nll_loss2d(const XLATensorPtr& input, const XLATensorPtr& target,
                        const XLATensorPtr& weight, int64_t reduction,
                        int ignore_index);

XLATensorPtr nll_loss2d_backward(const XLATensorPtr& grad_output,
                                 const XLATensorPtr& input,
                                 const XLATensorPtr& target,
                                 const XLATensorPtr& weight, int64_t reduction,
                                 int ignore_index,
                                 const XLATensorPtr& total_weight);

XLATensorPtr nll_loss_backward(const XLATensorPtr& grad_output,
                               const XLATensorPtr& input,
                               const XLATensorPtr& target,
                               const XLATensorPtr& weight, int64_t reduction,
                               int ignore_index,
                               const XLATensorPtr& total_weight);

XLATensorPtr nms(const XLATensorPtr& boxes, const XLATensorPtr& scores,
                 double iou_threshold);

XLATensorPtr nonzero(const XLATensorPtr& input);

XLATensorPtr norm(const XLATensorPtr& input, const c10::optional<at::Scalar>& p,
                  c10::optional<at::ScalarType> dtype, at::IntArrayRef dim,
                  bool keepdim);

XLATensorPtr normal(double mean, const XLATensorPtr& std);

XLATensorPtr normal(const XLATensorPtr& mean, double std);

XLATensorPtr normal(const XLATensorPtr& mean, const XLATensorPtr& std);

void normal_(XLATensorPtr& input, double mean, double std);

XLATensorPtr not_supported(std::string description, xla::Shape shape,
                           const torch::lazy::BackendDevice& device);

void optimization_barrier_(std::vector<XLATensorPtr>& tensors);

// Permute the dimensions of this tensor according to the given permutation.
XLATensorPtr permute(const XLATensorPtr& input, absl::Span<const int64_t> dims);

XLATensorPtr pow(
    const XLATensorPtr& input, const at::Scalar& exponent,
    c10::optional<at::ScalarType> logical_element_type = c10::nullopt);
XLATensorPtr pow(
    const XLATensorPtr& input, const XLATensorPtr& exponent,
    c10::optional<at::ScalarType> logical_element_type = c10::nullopt);
XLATensorPtr pow(
    const at::Scalar& input, const XLATensorPtr& exponent,
    c10::optional<at::ScalarType> logical_element_type = c10::nullopt);

XLATensorPtr prelu(const XLATensorPtr& input, const XLATensorPtr& weight);

std::tuple<XLATensorPtr, XLATensorPtr> prelu_backward(
    const XLATensorPtr& grad_out, const XLATensorPtr& input,
    const XLATensorPtr& weight);

XLATensorPtr prod(const XLATensorPtr& input, std::vector<int64_t> dimensions,
                  bool keep_reduced_dimensions,
                  c10::optional<at::ScalarType> dtype);

void put_(XLATensorPtr& input, const XLATensorPtr& index,
          const XLATensorPtr& source, bool accumulate);

std::tuple<XLATensorPtr, XLATensorPtr> qr(const XLATensorPtr& input, bool some);

void random_(XLATensorPtr& input, int64_t from, int64_t to);

XLATensorPtr randperm(int64_t n, const torch::lazy::BackendDevice& device,
                      at::ScalarType scalar_type);

XLATensorPtr reflection_pad1d(const XLATensorPtr& input,
                              std::vector<int64_t> padding);

XLATensorPtr reflection_pad1d_backward(const XLATensorPtr& grad_output,
                                       const XLATensorPtr& input,
                                       std::vector<int64_t> padding);

XLATensorPtr reflection_pad2d(const XLATensorPtr& input,
                              std::vector<int64_t> padding);

XLATensorPtr reflection_pad2d_backward(const XLATensorPtr& grad_output,
                                       const XLATensorPtr& input,
                                       std::vector<int64_t> padding);

XLATensorPtr reflection_pad3d(const XLATensorPtr& input,
                              std::vector<int64_t> padding);

XLATensorPtr reflection_pad3d_backward(const XLATensorPtr& grad_output,
                                       const XLATensorPtr& input,
                                       std::vector<int64_t> padding);

XLATensorPtr remainder(const XLATensorPtr& input, const XLATensorPtr& other);
XLATensorPtr remainder(const XLATensorPtr& input, const at::Scalar& other);

XLATensorPtr replication_pad1d(const XLATensorPtr& input,
                               std::vector<int64_t> padding);
XLATensorPtr replication_pad1d_backward(const XLATensorPtr& grad_output,
                                        const XLATensorPtr& input,
                                        std::vector<int64_t> padding);

XLATensorPtr replication_pad2d(const XLATensorPtr& input,
                               std::vector<int64_t> padding);
XLATensorPtr replication_pad2d_backward(const XLATensorPtr& grad_output,
                                        const XLATensorPtr& input,
                                        std::vector<int64_t> padding);

XLATensorPtr replication_pad3d(const XLATensorPtr& input,
                               std::vector<int64_t> padding);
XLATensorPtr replication_pad3d_backward(const XLATensorPtr& grad_output,
                                        const XLATensorPtr& input,
                                        std::vector<int64_t> padding);

void resize_(XLATensorPtr& input, std::vector<int64_t> size);

XLATensorPtr roll(const XLATensorPtr& input, absl::Span<const int64_t> shifts,
                  absl::Span<const int64_t> dims);

XLATensorPtr rrelu_with_noise(const XLATensorPtr& input, XLATensorPtr& noise,
                              const at::Scalar& lower, const at::Scalar& upper,
                              bool training);

XLATensorPtr rrelu_with_noise_backward(const XLATensorPtr& grad_output,
                                       const XLATensorPtr& input,
                                       const XLATensorPtr& noise,
                                       const at::Scalar& lower,
                                       const at::Scalar& upper, bool training);

XLATensorPtr rsub(
    const XLATensorPtr& input, const XLATensorPtr& other,
    const at::Scalar& alpha,
    c10::optional<at::ScalarType> logical_element_type = c10::nullopt);
XLATensorPtr rsub(
    const XLATensorPtr& input, const at::Scalar& other, const at::Scalar& alpha,
    c10::optional<at::ScalarType> logical_element_type = c10::nullopt);

void copy_(XLATensorPtr& input, XLATensorPtr& src);

XLATensorPtr scatter(const XLATensorPtr& input, int64_t dim,
                     const XLATensorPtr& index, const XLATensorPtr& src);
XLATensorPtr scatter(const XLATensorPtr& input, int64_t dim,
                     const XLATensorPtr& index, const at::Scalar& value);

XLATensorPtr scatter_add(const XLATensorPtr& input, int64_t dim,
                         const XLATensorPtr& index, const XLATensorPtr& src);
XLATensorPtr scatter_add(const XLATensorPtr& input, int64_t dim,
                         const XLATensorPtr& index, const at::Scalar& value);

XLATensorPtr scatter_reduce(const XLATensorPtr& input, int64_t dim,
                            const XLATensorPtr& index, const XLATensorPtr& src,
                            c10::string_view reduce, bool include_self);

XLATensorPtr select(const XLATensorPtr& input, int64_t dim, int64_t index);

void selu_(XLATensorPtr& input);

XLATensorPtr silu(const XLATensorPtr& input);
XLATensorPtr silu_backward(XLATensorPtr& grad_output, XLATensorPtr& input);
XLATensorPtr sigmoid(const XLATensorPtr& input);
XLATensorPtr sigmoid_backward(const XLATensorPtr& grad_output,
                              const XLATensorPtr& output);

XLATensorPtr slice(const XLATensorPtr& input, int64_t dim, int64_t start,
                   int64_t end, int64_t step);

std::tuple<XLATensorPtr, XLATensorPtr> slogdet(const XLATensorPtr& input);

// Computes a loss that uses a squared term if the absolute element-wise error
// falls below 1 and an L1 term otherwise.
XLATensorPtr smooth_l1_loss(const XLATensorPtr& input,
                            const XLATensorPtr& target, int64_t reduction,
                            double beta);

// Returns the gradient of the input of a smooth_l1_loss operation.
XLATensorPtr smooth_l1_loss_backward(const XLATensorPtr& grad_output,
                                     const XLATensorPtr& input,
                                     const XLATensorPtr& target,
                                     int64_t reduction, double beta);

XLATensorPtr softmax(const XLATensorPtr& input, int64_t dim,
                     c10::optional<at::ScalarType> dtype);
XLATensorPtr softmax_backward(const XLATensorPtr& grad_output,
                              const XLATensorPtr& output, int64_t dim);

XLATensorPtr softplus(const XLATensorPtr& input, const at::Scalar& beta,
                      const at::Scalar& threshold);

XLATensorPtr softplus_backward(const XLATensorPtr& grad_output,
                               const XLATensorPtr& input,
                               const at::Scalar& beta,
                               const at::Scalar& threshold);

XLATensorPtr softshrink(const XLATensorPtr& input, const at::Scalar& lambda);
XLATensorPtr softshrink_backward(const XLATensorPtr& grad_out,
                                 const XLATensorPtr& input,
                                 const at::Scalar& lambda);

std::vector<XLATensorPtr> split(const XLATensorPtr& input, int64_t split_size,
                                int64_t dim);

std::vector<XLATensorPtr> split_with_sizes(const XLATensorPtr& input,
                                           std::vector<int64_t> split_size,
                                           int64_t dim);

// Squeeze out all trivial (size 1) dimensions.
XLATensorPtr squeeze(const XLATensorPtr& input);

// Squeeze out the specified dimension index, if trivial (size 1). Returns
// unchanged input otherwise.
XLATensorPtr squeeze(const XLATensorPtr& input, int64_t dim);

// Same as above, but with a tuple of dims.
XLATensorPtr squeeze(const XLATensorPtr& input, std::vector<int64_t> dims);

// In-place versions of the methods above.
void squeeze_(XLATensorPtr& input);
void squeeze_(XLATensorPtr& input, int64_t dim);

XLATensorPtr stack(absl::Span<const XLATensorPtr> tensors, int64_t dim);

XLATensorPtr std(const XLATensorPtr& input, std::vector<int64_t> dimensions,
                 bool keep_reduced_dimensions, double correction);

std::tuple<XLATensorPtr, XLATensorPtr> std_mean(const XLATensorPtr& input,
                                                std::vector<int64_t> dimensions,
                                                double correction,
                                                bool keep_reduced_dimensions);

XLATensorPtr sub(
    const XLATensorPtr& input, const XLATensorPtr& other,
    const at::Scalar& alpha,
    c10::optional<at::ScalarType> logical_element_type = c10::nullopt);
XLATensorPtr sub(
    const XLATensorPtr& input, const at::Scalar& other, const at::Scalar& alpha,
    c10::optional<at::ScalarType> logical_element_type = c10::nullopt);

XLATensorPtr sum(const XLATensorPtr& input, std::vector<int64_t> dimensions,
                 bool keep_reduced_dimensions,
                 c10::optional<at::ScalarType> dtype);

std::tuple<XLATensorPtr, XLATensorPtr, XLATensorPtr> svd(
    const XLATensorPtr& input, bool some, bool compute_uv);

XLATensorPtr take(const XLATensorPtr& input, const XLATensorPtr& index);

XLATensorPtr tanh_backward(const XLATensorPtr& grad_output,
                           const XLATensorPtr& output);

XLATensorPtr threshold(const XLATensorPtr& input, float threshold, float value);

XLATensorPtr threshold_backward(const XLATensorPtr& grad_output,
                                const XLATensorPtr& input, float threshold);

XLATensorPtr to(XLATensorPtr& input,
                c10::optional<torch::lazy::BackendDevice> device,
                c10::optional<at::ScalarType> scalar_type);

std::tuple<XLATensorPtr, XLATensorPtr> topk(const XLATensorPtr& input,
                                            int64_t k, int64_t dim,
                                            bool largest, bool sorted,
                                            bool stable);

// Returns the sum of the elements of the diagonal of the input 2-D matrix.
XLATensorPtr trace(const XLATensorPtr& input);

// Swap given dimensions of the input.
XLATensorPtr transpose(const XLATensorPtr& input, int64_t dim0, int64_t dim1);

// In-place version of the method above.
void transpose_(XLATensorPtr& input, int64_t dim0, int64_t dim1);

std::tuple<XLATensorPtr, XLATensorPtr> triangular_solve(
    const XLATensorPtr& rhs, const XLATensorPtr& lhs, bool left_side,
    bool upper, bool transpose, bool unitriangular);

// Returns a tuple of all slices along a given dimension with that dimension
// removed.
std::vector<XLATensorPtr> unbind(const XLATensorPtr& input, int64_t dim);

void uniform_(XLATensorPtr& input, double from, double to);

// Insert a dimension of size one at the specified position.
XLATensorPtr unsqueeze(const XLATensorPtr& input, int64_t dim);

// In-place version of the method above.
void unsqueeze_(XLATensorPtr& input, int64_t dim);

XLATensorPtr upsample_bilinear2d(const XLATensorPtr& input,
                                 std::vector<int64_t> output_size,
                                 bool align_corners);

XLATensorPtr upsample_bilinear2d_backward(const XLATensorPtr& grad_output,
                                          std::vector<int64_t> output_size,
                                          std::vector<int64_t> input_size,
                                          bool align_corners);

XLATensorPtr upsample_nearest2d(const XLATensorPtr& input,
                                std::vector<int64_t> output_size);

XLATensorPtr upsample_nearest2d_backward(const XLATensorPtr& grad_output,
                                         std::vector<int64_t> output_size,
                                         std::vector<int64_t> input_size);

XLATensorPtr var(const XLATensorPtr& input, std::vector<int64_t> dimensions,
                 double correction, bool keep_reduced_dimensions);

std::tuple<XLATensorPtr, XLATensorPtr> var_mean(const XLATensorPtr& input,
                                                std::vector<int64_t> dimensions,
                                                double correction,
                                                bool keep_reduced_dimensions);

// Like reshape, but it returns a view into the original tensor.
XLATensorPtr view(const XLATensorPtr& input,
                  absl::Span<const int64_t> output_size);
XLATensorPtr view_symint(const XLATensorPtr& input,
                         at::SymIntArrayRef sym_size);

XLATensorPtr view_as_complex_copy(const XLATensorPtr& input);

XLATensorPtr view_as_real_copy(const XLATensorPtr& input);

void zero_(XLATensorPtr& input);

XLATensorPtr where(const XLATensorPtr& condition, const XLATensorPtr& input,
                   const XLATensorPtr& other);

}  // namespace tensor_methods
}  // namespace torch_xla

#endif  // XLA_TORCH_XLA_CSRC_TENSOR_METHODS_H_<|MERGE_RESOLUTION|>--- conflicted
+++ resolved
@@ -82,20 +82,14 @@
 void custom_sharding_(const XLATensorPtr& input,
                       const std::shared_ptr<XLATensor::ShardingSpec>& spec);
 
-<<<<<<< HEAD
 void gpu_custom_call_(XLATensorPtr& output,
                       const std::vector<XLATensorPtr>& inputs,
                       const std::string& payload);
 
-void tpu_custom_call_(const std::vector<XLATensorPtr>& output,
-                      const std::vector<XLATensorPtr>& inputs,
-                      const std::string& payload);
-=======
 std::vector<XLATensorPtr> tpu_custom_call(
     const std::vector<XLATensorPtr>& inputs, const std::string& payload,
     const std::vector<std::vector<int64_t>>& output_shapes,
     const std::vector<at::ScalarType>& output_dtypes);
->>>>>>> 58a412cb
 
 XLATensorPtr get_dimensions_size(const XLATensorPtr& input,
                                  std::vector<int64_t> dimensions);
