#include "torch_xla/csrc/torch_util.h"

#include "tensorflow/compiler/xla/xla_client/debug_macros.h"
#include "tensorflow/compiler/xla/xla_client/xla_util.h"
#include "torch_xla/csrc/helpers.h"
#include "torch_xla/csrc/ops/constant.h"

namespace torch_xla {

void SymIntElements::SetSymIntNodeElements(c10::SymInt& size) {
  if (size.is_symbolic()) {
    c10::SymIntNode symbolicIntNode = size.toSymIntNodeImpl();
<<<<<<< HEAD
    auto* lazySymIntNode = dynamic_cast<torch::lazy::SymIntNodeImpl*>(symbolicIntNode.get());
=======
    auto* lazySymIntNode =
        dynamic_cast<torch::lazy::SymIntNodeImpl*>(symbolicIntNode.get());
>>>>>>> 5d294a9e
    auto size_node = lazySymIntNode->node_;
    size_nodes_.push_back(size_node);
    upper_bounds_.push_back(
        std::dynamic_pointer_cast<torch::lazy::DimensionNode>(size_node)
            ->getStaticValue());
    dynamic_dims_.push_back(
        std::dynamic_pointer_cast<torch::lazy::DimensionNode>(size_node)
            ->isDynamic());
  } else {
    auto size_node = torch::lazy::MakeNode<Constant>(std::move(
        XlaHelpers::ScalarLiteral(size.expect_int(), xla::PrimitiveType::S32)));
    size_nodes_.push_back(size_node);
    upper_bounds_.push_back(size.expect_int());
    dynamic_dims_.push_back(size.is_symbolic());
  }
}

at::ScalarType GetScalarType(const at::Scalar& scalar) {
  if (scalar.isFloatingPoint()) {
    return at::kDouble;
  } else if (scalar.isIntegral(/*includeBool=*/false)) {
    return at::kLong;
  } else if (scalar.isBoolean()) {
    return at::kBool;
  } else if (scalar.isComplex()) {
    return at::kComplexDouble;
  }
  XLA_ERROR() << "Unknown type for scalar";
}

at::Tensor UnwrapNumber(const at::Tensor& tensor, at::ScalarType dtype) {
  return tensor.unsafeGetTensorImpl()->is_wrapped_number() ? tensor.to(dtype)
                                                           : tensor;
}

}  // namespace torch_xla

namespace torch {
namespace lazy {
torch::lazy::hash_t Hash(const xla::Shape& shape) {
  auto shape_hash = xla::util::ShapeHash(shape);
  return c10::uint128(absl::Uint128High64(shape_hash),
                      absl::Uint128Low64(shape_hash));
}
}  // namespace lazy
}  // namespace torch<|MERGE_RESOLUTION|>--- conflicted
+++ resolved
@@ -10,12 +10,8 @@
 void SymIntElements::SetSymIntNodeElements(c10::SymInt& size) {
   if (size.is_symbolic()) {
     c10::SymIntNode symbolicIntNode = size.toSymIntNodeImpl();
-<<<<<<< HEAD
-    auto* lazySymIntNode = dynamic_cast<torch::lazy::SymIntNodeImpl*>(symbolicIntNode.get());
-=======
     auto* lazySymIntNode =
         dynamic_cast<torch::lazy::SymIntNodeImpl*>(symbolicIntNode.get());
->>>>>>> 5d294a9e
     auto size_node = lazySymIntNode->node_;
     size_nodes_.push_back(size_node);
     upper_bounds_.push_back(
