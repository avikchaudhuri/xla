--- conflicted
+++ resolved
@@ -1250,7 +1250,6 @@
                          {input}, ShapeHelper::ShapeOfXlaOp(input));
 }
 
-<<<<<<< HEAD
 xla::XlaOp BuildGpuCustomCall(const std::vector<xla::XlaOp>& inputs,
                               const xla::Shape& output_shape,
                               const std::string& payload) {
@@ -1269,17 +1268,11 @@
       xla::CustomCallApiVersion::API_VERSION_STATUS_RETURNING);
 }
 
-xla::XlaOp BuildTpuCustomCall(const std::vector<xla::XlaOp>& inputs,
-                              const xla::Shape& output_shape,
-                              const std::string& payload) {
-=======
 std::vector<xla::XlaOp> BuildTpuCustomCall(
     const std::vector<xla::XlaOp>& inputs, const xla::Shape& output_shape,
     const std::string& payload) {
   XLA_CHECK(inputs.size() > 0) << "inputs are empty";
   XLA_CHECK(output_shape.IsTuple()) << "output_shape is not a tuple";
-
->>>>>>> f4371b67
   // We need to enforce the default C-order (major-to-minor) layouts for inputs
   // to Mosaic and outputs from Mosaic.
   std::vector<xla::Shape> input_shapes;
