import sys

import unittest
from unittest.mock import patch
import math
import numpy as np
import os
import io
import rich

import torch
import torch_xla
import torch_xla.runtime as xr
import torch_xla.utils.utils as xu
import torch_xla.core.xla_env_vars as xenv
import torch_xla.core.xla_model as xm
import torch_xla.distributed.spmd as xs
from torch_xla.distributed.spmd import XLAShardedTensor
from torch_xla.distributed.spmd import Mesh

import test_xla_sharding_base


class DebuggingSpmdTest(test_xla_sharding_base.XlaShardingTest):

  @classmethod
  def setUpClass(cls):
    xr.use_spmd()
    super().setUpClass()

<<<<<<< HEAD
#   @unittest.skipIf(
#       not xr.using_pjrt() or
#       xu.getenv_as(xenv.PJRT_DEVICE, str) in ("GPU", 'CUDA', 'ROCM', 'CPU'),
#       f"Requires PJRT_DEVICE set to `TPU`.")
=======
  @unittest.skipIf(xr.device_type() != 'TPU',
                   f"Requires PJRT_DEVICE set to `TPU`.")
>>>>>>> 83b7571a
  def test_debugging_spmd_single_host_tiled_tpu(self):
    from torch_xla.distributed.spmd.debugging import visualize_tensor_sharding
    sharding = '{devices=[2,8]0,4,8,12,2,6,10,14,1,5,9,13,3,7,11,15}'
    generated_table = visualize_tensor_sharding(t)
    console = rich.console.Console()
    with console.capture() as capture:
      console.print(generated_table)
    output = capture.get()

    color = None
    text_color = None
    use_color = True if rich.console.Console().color_system else False
    fake_table = rich.table.Table(
        show_header=False,
        show_lines=not use_color,
        padding=0,
        highlight=not use_color,
        pad_edge=False,
        box=rich.box.SQUARE if not use_color else None)
    col = []
    col.append(
        rich.padding.Padding(
            rich.align.Align('TPU 0', "center", vertical="middle"),
            (1, 1, 1, 1),
            style=rich.style.Style(bgcolor=color, color=text_color)))
    col.append(
        rich.padding.Padding(
            rich.align.Align('TPU 1', "center", vertical="middle"),
            (1, 1, 1, 1),
            style=rich.style.Style(bgcolor=color, color=text_color)))
    col.append(
        rich.padding.Padding(
            rich.align.Align('TPU 2', "center", vertical="middle"),
            (1, 1, 1, 1),
            style=rich.style.Style(bgcolor=color, color=text_color)))
    col.append(
        rich.padding.Padding(
            rich.align.Align('TPU 3', "center", vertical="middle"),
            (1, 1, 1, 1),
            style=rich.style.Style(bgcolor=color, color=text_color)))
    fake_table.add_row(*col)
    col = []
    col.append(
        rich.padding.Padding(
            rich.align.Align('TPU 4', "center", vertical="middle"),
            (1, 1, 1, 1),
            style=rich.style.Style(bgcolor=color, color=text_color)))
    col.append(
        rich.padding.Padding(
            rich.align.Align('TPU 5', "center", vertical="middle"),
            (1, 1, 1, 1),
            style=rich.style.Style(bgcolor=color, color=text_color)))
    col.append(
        rich.padding.Padding(
            rich.align.Align('TPU 6', "center", vertical="middle"),
            (1, 1, 1, 1),
            style=rich.style.Style(bgcolor=color, color=text_color)))
    col.append(
        rich.padding.Padding(
            rich.align.Align('TPU 7', "center", vertical="middle"),
            (1, 1, 1, 1),
            style=rich.style.Style(bgcolor=color, color=text_color)))
    fake_table.add_row(*col)
    fake_console = rich.console.Console()
    with fake_console.capture() as fake_capture:
      fake_console.print(fake_table)
    fake_output = fake_capture.get()
    assert output == fake_output

<<<<<<< HEAD
#   @unittest.skipIf(
#       not xr.using_pjrt() or
#       xu.getenv_as(xenv.PJRT_DEVICE, str) in ("GPU", 'CUDA', 'ROCM', 'CPU'),
#       f"Requires PJRT_DEVICE set to `TPU`.")
=======
  @unittest.skipIf(xr.device_type() != 'TPU',
                   f"Requires PJRT_DEVICE set to `TPU`.")
>>>>>>> 83b7571a
  def test_single_host_partial_replication_tpu(self):
    from torch_xla.distributed.spmd.debugging import visualize_tensor_sharding
    sharding = '{devices=[8,1,2]0,1,4,5,8,9,12,13,2,3,6,7,10,11,14,15 last_tile_dim_replicate}'
    generated_table = visualize_tensor_sharding(t)
    console = rich.console.Console()
    with console.capture() as capture:
      console.print(generated_table)
    output = capture.get()

    color = None
    text_color = None
    use_color = True if rich.console.Console().color_system else False
    fake_table = rich.table.Table(
        show_header=False,
        show_lines=not use_color,
        padding=0,
        highlight=not use_color,
        pad_edge=False,
        box=rich.box.SQUARE if not use_color else None)
    col = []
    col.append(
        rich.padding.Padding(
            rich.align.Align('TPU [0, 1, 2, 3]', "center", vertical="middle"),
            (1, 1, 1, 1),
            style=rich.style.Style(bgcolor=color, color=text_color)))
    fake_table.add_row(*col)
    col = []
    col.append(
        rich.padding.Padding(
            rich.align.Align('TPU [4, 5, 6, 7]', "center", vertical="middle"),
            (1, 1, 1, 1),
            style=rich.style.Style(bgcolor=color, color=text_color)))
    fake_table.add_row(*col)
    fake_console = rich.console.Console()
    with fake_console.capture() as fake_capture:
      fake_console.print(fake_table)
    fake_output = fake_capture.get()
    assert output == fake_output

<<<<<<< HEAD
#   @unittest.skipIf(
#       not xr.using_pjrt() or
#       xu.getenv_as(xenv.PJRT_DEVICE, str) in ("GPU", 'CUDA', 'ROCM', 'CPU'),
#       f"Requires PJRT_DEVICE set to `TPU`.")
=======
  @unittest.skipIf(xr.device_type() != 'TPU',
                   f"Requires PJRT_DEVICE set to `TPU`.")
>>>>>>> 83b7571a
  def test_single_host_replicated_tpu(self):
    from torch_xla.distributed.spmd.debugging import visualize_tensor_sharding
    sharding = '{replicated}'
    generated_table = visualize_tensor_sharding(t)
    console = rich.console.Console()
    with console.capture() as capture:
      console.print(generated_table)
    output = capture.get()

    color = None
    text_color = None
    use_color = True if rich.console.Console().color_system else False
    fake_table = rich.table.Table(
        show_header=False,
        show_lines=not use_color,
        padding=0,
        highlight=not use_color,
        pad_edge=False,
        box=rich.box.SQUARE if not use_color else None)
    col = []
    col.append(
        rich.padding.Padding(
            rich.align.Align(
                'TPU [0, 1, 2, 3, 4, 5, 6, 7]', "center", vertical="middle"),
            (1, 1, 1, 1),
            style=rich.style.Style(bgcolor=color, color=text_color)))
    fake_table.add_row(*col)
    fake_console = rich.console.Console()
    with fake_console.capture() as fake_capture:
      fake_console.print(fake_table)
    fake_output = fake_capture.get()
    assert output == fake_output

  @unittest.skipIf(xr.device_type() != 'CPU',
                   f"Requires PJRT_DEVICE set to `CPU`.")
  def test_debugging_spmd_single_host_tiled_cpu(self):
    sharding = '{devices=[2,8]0,4,8,12,2,6,10,14,1,5,9,13,3,7,11,15}'
    generated_table = visualize_tensor_sharding(t)
    console = rich.console.Console()
    with console.capture() as capture:
      console.print(generated_table)
    output = capture.get()

    color = None
    text_color = None
    use_color = True if rich.console.Console().color_system else False
    fake_table = rich.table.Table(
        show_header=False,
        show_lines=not use_color,
        padding=0,
        highlight=not use_color,
        pad_edge=False,
        box=rich.box.SQUARE if not use_color else None)
    col = []
    col.append(
        rich.padding.Padding(
            rich.align.Align('CPU [0]', "center", vertical="middle"),
            (1, 1, 1, 1),
            style=rich.style.Style(bgcolor=color, color=text_color)))
    fake_table.add_row(*col)
    fake_console = rich.console.Console()
    with fake_console.capture() as fake_capture:
      fake_console.print(fake_table)
    fake_output = fake_capture.get()
    assert output == fake_output

  @unittest.skipIf(xr.device_type() != 'CPU',
                   f"Requires PJRT_DEVICE set to `CPU`.")
  def test_single_host_partial_replication_cpu(self):
    from torch_xla.distributed.spmd.debugging import visualize_tensor_sharding
    sharding = '{devices=[8,1,2]0,1,4,5,8,9,12,13,2,3,6,7,10,11,14,15 last_tile_dim_replicate}'
    generated_table = visualize_tensor_sharding(t)
    console = rich.console.Console()
    with console.capture() as capture:
      console.print(generated_table)
    output = capture.get()

    color = None
    text_color = None
    use_color = True if rich.console.Console().color_system else False
    fake_table = rich.table.Table(
        show_header=False,
        show_lines=not use_color,
        padding=0,
        highlight=not use_color,
        pad_edge=False,
        box=rich.box.SQUARE if not use_color else None)
    col = []
    col.append(
        rich.padding.Padding(
            rich.align.Align('CPU [0]', "center", vertical="middle"),
            (1, 1, 1, 1),
            style=rich.style.Style(bgcolor=color, color=text_color)))
    fake_table.add_row(*col)
    fake_console = rich.console.Console()
    with fake_console.capture() as fake_capture:
      fake_console.print(fake_table)
    fake_output = fake_capture.get()
    assert output == fake_output

  @unittest.skipIf(xr.device_type() != 'CPU',
                   f"Requires PJRT_DEVICE set to `CPU`.")
  def test_single_host_replicated_cpu(self):
    from torch_xla.distributed.spmd.debugging import visualize_tensor_sharding
    sharding = '{replicated}'
    generated_table = visualize_tensor_sharding(t)
    console = rich.console.Console()
    with console.capture() as capture:
      console.print(generated_table)
    output = capture.get()

    color = None
    text_color = None
    use_color = True if rich.console.Console().color_system else False
    fake_table = rich.table.Table(
        show_header=False,
        show_lines=not use_color,
        padding=0,
        highlight=not use_color,
        pad_edge=False,
        box=rich.box.SQUARE if not use_color else None)
    col = []
    col.append(
        rich.padding.Padding(
            rich.align.Align('CPU [0]', "center", vertical="middle"),
            (1, 1, 1, 1),
            style=rich.style.Style(bgcolor=color, color=text_color)))
    fake_table.add_row(*col)
    fake_console = rich.console.Console()
    with fake_console.capture() as fake_capture:
      fake_console.print(fake_table)
    fake_output = fake_capture.get()
    assert output == fake_output


# Multi-host tests
# e.g.: sharding={devices=[2,8]0,4,8,12,2,6,10,14,1,5,9,13,3,7,11,15}
# e.g.: sharding={devices=[8,1,2]0,1,4,5,8,9,12,13,2,3,6,7,10,11,14,15 last_tile_dim_replicate}
# e.g.: sharding={replicated}

  @unittest.skipIf(xr.device_type() != 'TPU',
                   f"Requires PJRT_DEVICE set to `TPU`.")
  def test_debugging_spmd_multi_host_tiled_tpu(self):
    from torch_xla.distributed.spmd.debugging import visualize_sharding
    sharding = '{devices=[2,8]0,4,8,12,2,6,10,14,1,5,9,13,3,7,11,15}'
    generated_table = visualize_sharding(sharding)
    console = rich.console.Console()
    with console.capture() as capture:
      console.print(generated_table)
    output = capture.get()

    color = None
    text_color = None
    use_color = True if rich.console.Console().color_system else False
    fake_table = rich.table.Table(
        show_header=False,
        show_lines=not use_color,
        padding=0,
        highlight=not use_color,
        pad_edge=False,
        box=rich.box.SQUARE if not use_color else None)
    col = []
    col.append(
        rich.padding.Padding(
            rich.align.Align('TPU 0', "center", vertical="middle"),
            (1, 1, 1, 1),
            style=rich.style.Style(bgcolor=color, color=text_color)))
    col.append(
        rich.padding.Padding(
            rich.align.Align('TPU 4', "center", vertical="middle"),
            (1, 1, 1, 1),
            style=rich.style.Style(bgcolor=color, color=text_color)))
    col.append(
        rich.padding.Padding(
            rich.align.Align('TPU 8', "center", vertical="middle"),
            (1, 1, 1, 1),
            style=rich.style.Style(bgcolor=color, color=text_color)))
    col.append(
        rich.padding.Padding(
            rich.align.Align('TPU 12', "center", vertical="middle"),
            (1, 1, 1, 1),
            style=rich.style.Style(bgcolor=color, color=text_color)))
    col.append(
        rich.padding.Padding(
            rich.align.Align('TPU 2', "center", vertical="middle"),
            (1, 1, 1, 1),
            style=rich.style.Style(bgcolor=color, color=text_color)))
    col.append(
        rich.padding.Padding(
            rich.align.Align('TPU 6', "center", vertical="middle"),
            (1, 1, 1, 1),
            style=rich.style.Style(bgcolor=color, color=text_color)))
    col.append(
        rich.padding.Padding(
            rich.align.Align('TPU 10', "center", vertical="middle"),
            (1, 1, 1, 1),
            style=rich.style.Style(bgcolor=color, color=text_color)))
    col.append(
        rich.padding.Padding(
            rich.align.Align('TPU 14', "center", vertical="middle"),
            (1, 1, 1, 1),
            style=rich.style.Style(bgcolor=color, color=text_color)))
    fake_table.add_row(*col)
    col = []
    col.append(
        rich.padding.Padding(
            rich.align.Align('TPU 1', "center", vertical="middle"),
            (1, 1, 1, 1),
            style=rich.style.Style(bgcolor=color, color=text_color)))
    col.append(
        rich.padding.Padding(
            rich.align.Align('TPU 5', "center", vertical="middle"),
            (1, 1, 1, 1),
            style=rich.style.Style(bgcolor=color, color=text_color)))
    col.append(
        rich.padding.Padding(
            rich.align.Align('TPU 9', "center", vertical="middle"),
            (1, 1, 1, 1),
            style=rich.style.Style(bgcolor=color, color=text_color)))
    col.append(
        rich.padding.Padding(
            rich.align.Align('TPU 13', "center", vertical="middle"),
            (1, 1, 1, 1),
            style=rich.style.Style(bgcolor=color, color=text_color)))
    col.append(
        rich.padding.Padding(
            rich.align.Align('TPU 3', "center", vertical="middle"),
            (1, 1, 1, 1),
            style=rich.style.Style(bgcolor=color, color=text_color)))
    col.append(
        rich.padding.Padding(
            rich.align.Align('TPU 7', "center", vertical="middle"),
            (1, 1, 1, 1),
            style=rich.style.Style(bgcolor=color, color=text_color)))
    col.append(
        rich.padding.Padding(
            rich.align.Align('TPU 11', "center", vertical="middle"),
            (1, 1, 1, 1),
            style=rich.style.Style(bgcolor=color, color=text_color)))
    col.append(
        rich.padding.Padding(
            rich.align.Align('TPU 15', "center", vertical="middle"),
            (1, 1, 1, 1),
            style=rich.style.Style(bgcolor=color, color=text_color)))
    fake_table.add_row(*col)
    fake_console = rich.console.Console()
    with fake_console.capture() as fake_capture:
      fake_console.print(fake_table)
    fake_output = fake_capture.get()
    assert output == fake_output

  @unittest.skipIf(xr.device_type() != 'TPU',
                   f"Requires PJRT_DEVICE set to `TPU`.")
  def test_multi_host_partial_replication_tpu(self):
    from torch_xla.distributed.spmd.debugging import visualize_sharding
    sharding = '{devices=[8,1,2]0,1,4,5,8,9,12,13,2,3,6,7,10,11,14,15 last_tile_dim_replicate}'
    generated_table = visualize_sharding(sharding)
    console = rich.console.Console()
    with console.capture() as capture:
      console.print(generated_table)
    output = capture.get()

    color = None
    text_color = None
    use_color = True if rich.console.Console().color_system else False
    fake_table = rich.table.Table(
        show_header=False,
        show_lines=not use_color,
        padding=0,
        highlight=not use_color,
        pad_edge=False,
        box=rich.box.SQUARE if not use_color else None)
    col = []
    col.append(
        rich.padding.Padding(
            rich.align.Align('TPU [0, 1]', "center", vertical="middle"),
            (1, 1, 1, 1),
            style=rich.style.Style(bgcolor=color, color=text_color)))
    fake_table.add_row(*col)
    col = []
    col.append(
        rich.padding.Padding(
            rich.align.Align('TPU [4, 5]', "center", vertical="middle"),
            (1, 1, 1, 1),
            style=rich.style.Style(bgcolor=color, color=text_color)))
    fake_table.add_row(*col)
    col = []
    col.append(
        rich.padding.Padding(
            rich.align.Align('TPU [8, 9]', "center", vertical="middle"),
            (1, 1, 1, 1),
            style=rich.style.Style(bgcolor=color, color=text_color)))
    fake_table.add_row(*col)
    col = []
    col.append(
        rich.padding.Padding(
            rich.align.Align('TPU [12, 13]', "center", vertical="middle"),
            (1, 1, 1, 1),
            style=rich.style.Style(bgcolor=color, color=text_color)))
    fake_table.add_row(*col)
    col = []
    col.append(
        rich.padding.Padding(
            rich.align.Align('TPU [2, 3]', "center", vertical="middle"),
            (1, 1, 1, 1),
            style=rich.style.Style(bgcolor=color, color=text_color)))
    fake_table.add_row(*col)
    col = []
    col.append(
        rich.padding.Padding(
            rich.align.Align('TPU [6, 7]', "center", vertical="middle"),
            (1, 1, 1, 1),
            style=rich.style.Style(bgcolor=color, color=text_color)))
    fake_table.add_row(*col)
    col = []
    col.append(
        rich.padding.Padding(
            rich.align.Align('TPU [10, 11]', "center", vertical="middle"),
            (1, 1, 1, 1),
            style=rich.style.Style(bgcolor=color, color=text_color)))
    fake_table.add_row(*col)
    col = []
    col.append(
        rich.padding.Padding(
            rich.align.Align('TPU [14, 15]', "center", vertical="middle"),
            (1, 1, 1, 1),
            style=rich.style.Style(bgcolor=color, color=text_color)))
    fake_table.add_row(*col)
    fake_console = rich.console.Console()
    with fake_console.capture() as fake_capture:
      fake_console.print(fake_table)
    fake_output = fake_capture.get()
    assert output == fake_output

  @unittest.skipIf(xr.device_type() != 'TPU',
                   f"Requires PJRT_DEVICE set to `TPU`.")
  def test_multi_host_replicated_tpu(self):
    from torch_xla.distributed.spmd.debugging import visualize_sharding
    sharding = '{replicated}'
    generated_table = visualize_sharding(sharding)
    console = rich.console.Console()
    with console.capture() as capture:
      console.print(generated_table)
    output = capture.get()

    color = None
    text_color = None
    use_color = True if rich.console.Console().color_system else False
    fake_table = rich.table.Table(
        show_header=False,
        show_lines=not use_color,
        padding=0,
        highlight=not use_color,
        pad_edge=False,
        box=rich.box.SQUARE if not use_color else None)
    col = []
    col.append(
        rich.padding.Padding(
            rich.align.Align(
                'TPU [0, 1, 2, 3, 4, 5, 6, 7]', "center", vertical="middle"),
            (1, 1, 1, 1),
            style=rich.style.Style(bgcolor=color, color=text_color)))
    fake_table.add_row(*col)
    fake_console = rich.console.Console()
    with fake_console.capture() as fake_capture:
      fake_console.print(fake_table)
    fake_output = fake_capture.get()
    assert output == fake_output

  @unittest.skipIf(xr.device_type() != 'CPU',
                   f"Requires PJRT_DEVICE set to `CPU`.")
  def test_debugging_spmd_multi_host_tiled_cpu(self):
    from torch_xla.distributed.spmd.debugging import visualize_sharding
    sharding = '{devices=[2,8]0,4,8,12,2,6,10,14,1,5,9,13,3,7,11,15}'
    generated_table = visualize_sharding(sharding)
    console = rich.console.Console()
    with console.capture() as capture:
      console.print(generated_table)
    output = capture.get()

    color = None
    text_color = None
    use_color = True if rich.console.Console().color_system else False
    fake_table = rich.table.Table(
        show_header=False,
        show_lines=not use_color,
        padding=0,
        highlight=not use_color,
        pad_edge=False,
        box=rich.box.SQUARE if not use_color else None)
    col = []
    col.append(
        rich.padding.Padding(
            rich.align.Align('CPU 0', "center", vertical="middle"),
            (1, 1, 1, 1),
            style=rich.style.Style(bgcolor=color, color=text_color)))
    col.append(
        rich.padding.Padding(
            rich.align.Align('CPU 4', "center", vertical="middle"),
            (1, 1, 1, 1),
            style=rich.style.Style(bgcolor=color, color=text_color)))
    col.append(
        rich.padding.Padding(
            rich.align.Align('CPU 8', "center", vertical="middle"),
            (1, 1, 1, 1),
            style=rich.style.Style(bgcolor=color, color=text_color)))
    col.append(
        rich.padding.Padding(
            rich.align.Align('CPU 12', "center", vertical="middle"),
            (1, 1, 1, 1),
            style=rich.style.Style(bgcolor=color, color=text_color)))
    col.append(
        rich.padding.Padding(
            rich.align.Align('CPU 2', "center", vertical="middle"),
            (1, 1, 1, 1),
            style=rich.style.Style(bgcolor=color, color=text_color)))
    col.append(
        rich.padding.Padding(
            rich.align.Align('CPU 6', "center", vertical="middle"),
            (1, 1, 1, 1),
            style=rich.style.Style(bgcolor=color, color=text_color)))
    col.append(
        rich.padding.Padding(
            rich.align.Align('CPU 10', "center", vertical="middle"),
            (1, 1, 1, 1),
            style=rich.style.Style(bgcolor=color, color=text_color)))
    col.append(
        rich.padding.Padding(
            rich.align.Align('CPU 14', "center", vertical="middle"),
            (1, 1, 1, 1),
            style=rich.style.Style(bgcolor=color, color=text_color)))
    fake_table.add_row(*col)
    col = []
    col.append(
        rich.padding.Padding(
            rich.align.Align('CPU 1', "center", vertical="middle"),
            (1, 1, 1, 1),
            style=rich.style.Style(bgcolor=color, color=text_color)))
    col.append(
        rich.padding.Padding(
            rich.align.Align('CPU 5', "center", vertical="middle"),
            (1, 1, 1, 1),
            style=rich.style.Style(bgcolor=color, color=text_color)))
    col.append(
        rich.padding.Padding(
            rich.align.Align('CPU 9', "center", vertical="middle"),
            (1, 1, 1, 1),
            style=rich.style.Style(bgcolor=color, color=text_color)))
    col.append(
        rich.padding.Padding(
            rich.align.Align('CPU 13', "center", vertical="middle"),
            (1, 1, 1, 1),
            style=rich.style.Style(bgcolor=color, color=text_color)))
    col.append(
        rich.padding.Padding(
            rich.align.Align('CPU 3', "center", vertical="middle"),
            (1, 1, 1, 1),
            style=rich.style.Style(bgcolor=color, color=text_color)))
    col.append(
        rich.padding.Padding(
            rich.align.Align('CPU 7', "center", vertical="middle"),
            (1, 1, 1, 1),
            style=rich.style.Style(bgcolor=color, color=text_color)))
    col.append(
        rich.padding.Padding(
            rich.align.Align('CPU 11', "center", vertical="middle"),
            (1, 1, 1, 1),
            style=rich.style.Style(bgcolor=color, color=text_color)))
    col.append(
        rich.padding.Padding(
            rich.align.Align('CPU 15', "center", vertical="middle"),
            (1, 1, 1, 1),
            style=rich.style.Style(bgcolor=color, color=text_color)))
    fake_table.add_row(*col)
    fake_console = rich.console.Console()
    with fake_console.capture() as fake_capture:
      fake_console.print(fake_table)
    fake_output = fake_capture.get()
    assert output == fake_output

  @unittest.skipIf(xr.device_type() != 'CPU',
                   f"Requires PJRT_DEVICE set to `CPU`.")
  def test_multi_host_partial_replication_cpu(self):
    from torch_xla.distributed.spmd.debugging import visualize_sharding
    sharding = '{devices=[8,1,2]0,1,4,5,8,9,12,13,2,3,6,7,10,11,14,15 last_tile_dim_replicate}'
    generated_table = visualize_sharding(sharding)
    console = rich.console.Console()
    with console.capture() as capture:
      console.print(generated_table)
    output = capture.get()

    color = None
    text_color = None
    use_color = True if rich.console.Console().color_system else False
    fake_table = rich.table.Table(
        show_header=False,
        show_lines=not use_color,
        padding=0,
        highlight=not use_color,
        pad_edge=False,
        box=rich.box.SQUARE if not use_color else None)
    col = []
    col.append(
        rich.padding.Padding(
            rich.align.Align('CPU [0, 1]', "center", vertical="middle"),
            (1, 1, 1, 1),
            style=rich.style.Style(bgcolor=color, color=text_color)))
    fake_table.add_row(*col)
    col = []
    col.append(
        rich.padding.Padding(
            rich.align.Align('CPU [4, 5]', "center", vertical="middle"),
            (1, 1, 1, 1),
            style=rich.style.Style(bgcolor=color, color=text_color)))
    fake_table.add_row(*col)
    col = []
    col.append(
        rich.padding.Padding(
            rich.align.Align('CPU [8, 9]', "center", vertical="middle"),
            (1, 1, 1, 1),
            style=rich.style.Style(bgcolor=color, color=text_color)))
    fake_table.add_row(*col)
    col = []
    col.append(
        rich.padding.Padding(
            rich.align.Align('CPU [12, 13]', "center", vertical="middle"),
            (1, 1, 1, 1),
            style=rich.style.Style(bgcolor=color, color=text_color)))
    fake_table.add_row(*col)
    col = []
    col.append(
        rich.padding.Padding(
            rich.align.Align('CPU [2, 3]', "center", vertical="middle"),
            (1, 1, 1, 1),
            style=rich.style.Style(bgcolor=color, color=text_color)))
    fake_table.add_row(*col)
    col = []
    col.append(
        rich.padding.Padding(
            rich.align.Align('CPU [6, 7]', "center", vertical="middle"),
            (1, 1, 1, 1),
            style=rich.style.Style(bgcolor=color, color=text_color)))
    fake_table.add_row(*col)
    col = []
    col.append(
        rich.padding.Padding(
            rich.align.Align('CPU [10, 11]', "center", vertical="middle"),
            (1, 1, 1, 1),
            style=rich.style.Style(bgcolor=color, color=text_color)))
    fake_table.add_row(*col)
    col = []
    col.append(
        rich.padding.Padding(
            rich.align.Align('CPU [14, 15]', "center", vertical="middle"),
            (1, 1, 1, 1),
            style=rich.style.Style(bgcolor=color, color=text_color)))
    fake_table.add_row(*col)
    fake_console = rich.console.Console()
    with fake_console.capture() as fake_capture:
      fake_console.print(fake_table)
    fake_output = fake_capture.get()
    assert output == fake_output

  @unittest.skipIf(xr.device_type() != 'CPU',
                   f"Requires PJRT_DEVICE set to `CPU`.")
  def test_multi_host_replicated_cpu(self):
    from torch_xla.distributed.spmd.debugging import visualize_sharding
    sharding = '{replicated}'
    generated_table = visualize_sharding(sharding)
    console = rich.console.Console()
    with console.capture() as capture:
      console.print(generated_table)
    output = capture.get()

    color = None
    text_color = None
    use_color = True if rich.console.Console().color_system else False
    fake_table = rich.table.Table(
        show_header=False,
        show_lines=not use_color,
        padding=0,
        highlight=not use_color,
        pad_edge=False,
        box=rich.box.SQUARE if not use_color else None)
    col = []
    col.append(
        rich.padding.Padding(
            rich.align.Align('CPU [0]', "center", vertical="middle"),
            (1, 1, 1, 1),
            style=rich.style.Style(bgcolor=color, color=text_color)))
    fake_table.add_row(*col)
    fake_console = rich.console.Console()
    with fake_console.capture() as fake_capture:
      fake_console.print(fake_table)
    fake_output = fake_capture.get()
    assert output == fake_output

if __name__ == '__main__':
  test = unittest.main()
  sys.exit(0 if test.result.wasSuccessful() else 1)<|MERGE_RESOLUTION|>--- conflicted
+++ resolved
@@ -28,15 +28,7 @@
     xr.use_spmd()
     super().setUpClass()
 
-<<<<<<< HEAD
-#   @unittest.skipIf(
-#       not xr.using_pjrt() or
-#       xu.getenv_as(xenv.PJRT_DEVICE, str) in ("GPU", 'CUDA', 'ROCM', 'CPU'),
-#       f"Requires PJRT_DEVICE set to `TPU`.")
-=======
-  @unittest.skipIf(xr.device_type() != 'TPU',
-                   f"Requires PJRT_DEVICE set to `TPU`.")
->>>>>>> 83b7571a
+
   def test_debugging_spmd_single_host_tiled_tpu(self):
     from torch_xla.distributed.spmd.debugging import visualize_tensor_sharding
     sharding = '{devices=[2,8]0,4,8,12,2,6,10,14,1,5,9,13,3,7,11,15}'
@@ -106,15 +98,7 @@
     fake_output = fake_capture.get()
     assert output == fake_output
 
-<<<<<<< HEAD
-#   @unittest.skipIf(
-#       not xr.using_pjrt() or
-#       xu.getenv_as(xenv.PJRT_DEVICE, str) in ("GPU", 'CUDA', 'ROCM', 'CPU'),
-#       f"Requires PJRT_DEVICE set to `TPU`.")
-=======
-  @unittest.skipIf(xr.device_type() != 'TPU',
-                   f"Requires PJRT_DEVICE set to `TPU`.")
->>>>>>> 83b7571a
+
   def test_single_host_partial_replication_tpu(self):
     from torch_xla.distributed.spmd.debugging import visualize_tensor_sharding
     sharding = '{devices=[8,1,2]0,1,4,5,8,9,12,13,2,3,6,7,10,11,14,15 last_tile_dim_replicate}'
@@ -154,15 +138,7 @@
     fake_output = fake_capture.get()
     assert output == fake_output
 
-<<<<<<< HEAD
-#   @unittest.skipIf(
-#       not xr.using_pjrt() or
-#       xu.getenv_as(xenv.PJRT_DEVICE, str) in ("GPU", 'CUDA', 'ROCM', 'CPU'),
-#       f"Requires PJRT_DEVICE set to `TPU`.")
-=======
-  @unittest.skipIf(xr.device_type() != 'TPU',
-                   f"Requires PJRT_DEVICE set to `TPU`.")
->>>>>>> 83b7571a
+
   def test_single_host_replicated_tpu(self):
     from torch_xla.distributed.spmd.debugging import visualize_tensor_sharding
     sharding = '{replicated}'
