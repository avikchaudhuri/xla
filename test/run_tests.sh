#!/bin/bash
set -exo pipefail
CDIR="$(cd "$(dirname "$0")" ; pwd -P)"
LOGFILE=/tmp/pytorch_py_test.log
MAX_GRAPH_SIZE=500
GRAPH_CHECK_FREQUENCY=100
VERBOSITY=2

# Note [Keep Going]
#
# Set the `CONTINUE_ON_ERROR` flag to `true` to make the CircleCI tests continue on error.
# This will allow you to see all the failures on your PR, not stopping with the first
# test failure like the default behavior.
CONTINUE_ON_ERROR="${CONTINUE_ON_ERROR:-0}"
if [[ "$CONTINUE_ON_ERROR" == "1" ]]; then
  set +e
fi

while getopts 'LM:C:V:' OPTION
do
  case $OPTION in
    L)
      LOGFILE=
      ;;
    M)
      MAX_GRAPH_SIZE=$OPTARG
      ;;
    C)
      GRAPH_CHECK_FREQUENCY=$OPTARG
      ;;
    V)
      VERBOSITY=$OPTARG
      ;;
  esac
done
shift $(($OPTIND - 1))

export TRIM_GRAPH_SIZE=$MAX_GRAPH_SIZE
export TRIM_GRAPH_CHECK_FREQUENCY=$GRAPH_CHECK_FREQUENCY
export TORCH_TEST_DEVICES="$CDIR/pytorch_test_base.py"
export PYTORCH_TEST_WITH_SLOW=1
export XLA_DUMP_FATAL_STACK=1
export CPU_NUM_DEVICES=4

TORCH_XLA_DIR=$(cd ~; dirname "$(python -c 'import torch_xla; print(torch_xla.__file__)')")
COVERAGE_FILE="$CDIR/../.coverage"

function run_coverage {
  if [ "${USE_COVERAGE:-0}" != "0" ]; then
    coverage run --source="$TORCH_XLA_DIR" -p "$@"
  else
    python3 "$@"
  fi
}

function run_test {
  echo "Running in PjRt runtime: $@"
  if [ -x "$(command -v nvidia-smi)" ] && [ "$XLA_CUDA" != "0" ]; then
    PJRT_DEVICE=GPU run_coverage "$@"
  else
    # TODO(darisoy): run these tests with multiple CPU devices, this fails due to TF issue.
    PJRT_DEVICE=CPU CPU_NUM_DEVICES=1 run_coverage "$@"
  fi
}

function run_test_without_functionalization {
  echo "Running with XLA_DISABLE_FUNCTIONALIZATION: $@"
  XLA_DISABLE_FUNCTIONALIZATION=1 run_test "$@"
}

function run_use_bf16 {
  echo "Running with XLA_USE_BF16: $@"
  XLA_USE_BF16=1 run_test "$@"
}

function run_downcast_bf16 {
  echo "Running with XLA_DOWNCAST_BF16: $@"
  XLA_DOWNCAST_BF16=1 run_test "$@"
}

function run_xla_ir_debug {
  echo "Running with XLA_IR_DEBUG: $@"
  XLA_IR_DEBUG=1 run_test "$@"
}

function run_xla_hlo_debug {
  echo "Running with XLA_IR_DEBUG: $@"
  XLA_HLO_DEBUG=1 run_test "$@"
}

function run_dynamic {
  echo "Running in DynamicShape mode: $@"
  XLA_EXPERIMENTAL="nonzero:masked_select:masked_scatter" run_test "$@"
}

function run_eager_debug {
  echo "Running in Eager Debug mode: $@"
  XLA_USE_EAGER_DEBUG_MODE=1 run_test "$@"
}

function run_save_tensor_file {
  echo "Running in save tensor file mode: $@"
  XLA_SAVE_TENSORS_FILE="/tmp/xla_test_save_ir.txt" run_test "$@"
}

function run_xla_backend_mp {
  echo "Running XLA backend multiprocessing test: $@"
  MASTER_ADDR=localhost MASTER_PORT=6000 run_test "$@"
}

<<<<<<< HEAD
=======
function run_xrt {
  if [ -x "$(command -v nvidia-smi)" ] && [ "$XLA_CUDA" != "0" ]; then
    GPU_NUM_DEVICES=2 run_coverage "$@"
  else
    XRT_DEVICE_MAP="CPU:0;/job:localservice/replica:0/task:0/device:XLA_CPU:0" XRT_WORKERS="localservice:0;grpc://localhost:$(shuf -i 40701-40999 -n 1)" run_coverage "$@"
  fi
}

function run_opbyop {
  echo "Running in OpByOp mode: $@"
  XLA_GET_TENSORS_OPBYOP=1 XLA_SYNC_TENSORS_OPBYOP=1 run_xrt "$@"
}

function run_async_scalar {
  echo "Running in Async Scalar Upload mode: $@"
  XLA_TRANSFER_SCALAR_ASYNC=1 run_xrt "$@"
}

function run_torchrun {
  echo "Running tests spawned by torchrun"
  if [ -x "$(command -v nvidia-smi)" ]; then
    run_xrt "$@"
  else
    echo "the tests need atleast two XLA workers to validate"
  fi
}

function run_xrt_tests {
  # For features not supported in PJRT
  echo "Running XRT tests"
  run_xrt "$CDIR/test_operations.py" "$@" --verbosity=$VERBOSITY
  run_opbyop  "$CDIR/test_operations.py" "$@" --verbosity=$VERBOSITY
  run_async_scalar  "$CDIR/test_operations.py" "$@" --verbosity=$VERBOSITY
  run_torchrun  "$CDIR/test_allreduce_torchrun.py"
}

>>>>>>> 997b2e7c
function run_torch_op_tests {
  run_dynamic "$CDIR/../../test/test_view_ops.py" "$@" -v TestViewOpsXLA
  run_test "$CDIR/../../test/test_torch.py" "$@" -v TestTorchDeviceTypeXLA
  run_dynamic "$CDIR/../../test/test_torch.py" "$@" -v TestDevicePrecisionXLA
  run_test "$CDIR/../../test/test_torch.py" "$@" -v TestTensorDeviceOpsXLA
  run_test "$CDIR/../../test/test_indexing.py" "$@" -v TestIndexingXLA
  run_test "$CDIR/../../test/test_indexing.py" "$@" -v NumpyTestsXLA
  run_dynamic "$CDIR/../../test/test_nn.py" "$@" -v TestNNDeviceTypeXLA
  run_dynamic "$CDIR/../../test/nn/test_dropout.py" "$@" -v TestDropoutNNDeviceTypeXLA
  run_dynamic "$CDIR/../../test/nn/test_pooling.py" "$@" -v TestPoolingNNDeviceTypeXLA
  run_dynamic "$CDIR/../../test/nn/test_embedding.py" "$@" -v TestEmbeddingNNDeviceTypeXLA
  # run_dynamic "$CDIR/../../test/nn/test_convolution.py" "$@" -v TestConvolutionNNDeviceTypeXLA
  run_dynamic "$CDIR/../../test/nn/test_multihead_attention.py" "$@" -v TestMultiheadAttentionNNDeviceTypeXLA
  run_dynamic "$CDIR/../../test/test_type_promotion.py" "$@" -v TestTypePromotionXLA
}

function run_xla_op_tests {
  run_dynamic "$CDIR/test_operations.py" "$@" --verbosity=$VERBOSITY
  run_dynamic "$CDIR/ds/test_dynamic_shapes.py"
  run_dynamic "$CDIR/ds/test_dynamic_shape_models.py" "$@" --verbosity=$VERBOSITY
  run_eager_debug  "$CDIR/test_operations.py" "$@" --verbosity=$VERBOSITY
  run_test "$CDIR/test_grad_checkpoint.py"
  run_test "$CDIR/test_operations.py" "$@" --verbosity=$VERBOSITY
  run_test_without_functionalization "$CDIR/test_operations.py" "$@" --verbosity=$VERBOSITY
  run_test "$CDIR/test_async_closures.py"
  run_test "$CDIR/test_xla_dist.py"
  run_test "$CDIR/test_profiler.py"
  run_test "$CDIR/test_ops.py"
  run_test "$CDIR/test_metrics.py"
  run_test "$CDIR/test_zero1.py"
  run_test "$CDIR/dynamo/test_dynamo_integrations_util.py"
  run_test "$CDIR/dynamo/test_dynamo.py"
  run_test "$CDIR/dynamo/test_bridge.py"
  run_test "$CDIR/dynamo/test_num_output.py"
  run_save_tensor_file "$CDIR/dynamo/test_dynamo_graph_dump.py"
  run_downcast_bf16 "$CDIR/test_data_type.py"
  run_use_bf16 "$CDIR/test_data_type.py"
  run_xla_ir_debug "$CDIR/test_env_var_mapper.py"
  run_xla_hlo_debug "$CDIR/test_env_var_mapper.py"
  run_test "$CDIR/pjrt/test_runtime.py"
  run_test "$CDIR/pjrt/test_runtime_multi_cpu.py"
  run_test "$CDIR/pjrt/test_internal_tpu.py"
  run_test "$CDIR/pjrt/test_ddp.py"
  run_test "$CDIR/pjrt/test_mesh_service.py"
  run_test "$CDIR/spmd/test_xla_sharding.py"
  run_test "$CDIR/spmd/test_xla_virtual_device.py"
  # TODO(yeounoh) SPMD output sharding is blocking Dynamo integration.
  #run_test "$CDIR/spmd/test_dynamo_spmd.py"
  run_test "$CDIR/test_operations_hlo.py" "$@" --verbosity=$VERBOSITY
  run_test "$CDIR/test_input_output_aliases.py"
  run_test "$CDIR/test_torch_distributed_xla_backend.py"
  run_test "$CDIR/test_autocast.py"
}

function run_op_tests {
  run_torch_op_tests
  run_xla_op_tests
}

function run_mp_op_tests {
  run_test "$CDIR/test_mp_replication.py"
  run_test "$CDIR/test_mp_all_to_all.py"
  run_test "$CDIR/test_mp_collective_permute.py"
  run_test "$CDIR/test_mp_all_gather.py"
  run_test "$CDIR/test_mp_reduce_scatter.py"
  run_test "$CDIR/test_mp_distributed_mm.py"
  run_test "$CDIR/test_mp_save.py"
  run_test "$CDIR/test_mp_mesh_reduce.py"
  run_test "$CDIR/test_mp_sync_batch_norm.py"
  run_xla_backend_mp "$CDIR/test_torch_distributed_all_gather_xla_backend.py"
  run_xla_backend_mp "$CDIR/test_torch_distributed_all_reduce_xla_backend.py"
  run_xla_backend_mp "$CDIR/test_torch_distributed_multi_all_reduce_xla_backend.py"
  run_xla_backend_mp "$CDIR/test_torch_distributed_reduce_scatter_xla_backend.py"
  run_xla_backend_mp "$CDIR/test_ddp.py"
  run_xla_backend_mp "$CDIR/test_fsdp_auto_wrap.py"
  run_xla_backend_mp "$CDIR/test_torch_distributed_fsdp_meta.py"
}

function run_tests {
  run_xla_op_tests
  if [[ "$XLA_SKIP_TORCH_OP_TESTS" != "1" ]]; then
    run_torch_op_tests
  fi
  if [[ "$XLA_SKIP_MP_OP_TESTS" != "1" ]]; then
    run_mp_op_tests
  fi
}

if [ "$LOGFILE" != "" ]; then
  run_tests 2>&1 | tee $LOGFILE
else
  run_tests
fi<|MERGE_RESOLUTION|>--- conflicted
+++ resolved
@@ -108,45 +108,6 @@
   MASTER_ADDR=localhost MASTER_PORT=6000 run_test "$@"
 }
 
-<<<<<<< HEAD
-=======
-function run_xrt {
-  if [ -x "$(command -v nvidia-smi)" ] && [ "$XLA_CUDA" != "0" ]; then
-    GPU_NUM_DEVICES=2 run_coverage "$@"
-  else
-    XRT_DEVICE_MAP="CPU:0;/job:localservice/replica:0/task:0/device:XLA_CPU:0" XRT_WORKERS="localservice:0;grpc://localhost:$(shuf -i 40701-40999 -n 1)" run_coverage "$@"
-  fi
-}
-
-function run_opbyop {
-  echo "Running in OpByOp mode: $@"
-  XLA_GET_TENSORS_OPBYOP=1 XLA_SYNC_TENSORS_OPBYOP=1 run_xrt "$@"
-}
-
-function run_async_scalar {
-  echo "Running in Async Scalar Upload mode: $@"
-  XLA_TRANSFER_SCALAR_ASYNC=1 run_xrt "$@"
-}
-
-function run_torchrun {
-  echo "Running tests spawned by torchrun"
-  if [ -x "$(command -v nvidia-smi)" ]; then
-    run_xrt "$@"
-  else
-    echo "the tests need atleast two XLA workers to validate"
-  fi
-}
-
-function run_xrt_tests {
-  # For features not supported in PJRT
-  echo "Running XRT tests"
-  run_xrt "$CDIR/test_operations.py" "$@" --verbosity=$VERBOSITY
-  run_opbyop  "$CDIR/test_operations.py" "$@" --verbosity=$VERBOSITY
-  run_async_scalar  "$CDIR/test_operations.py" "$@" --verbosity=$VERBOSITY
-  run_torchrun  "$CDIR/test_allreduce_torchrun.py"
-}
-
->>>>>>> 997b2e7c
 function run_torch_op_tests {
   run_dynamic "$CDIR/../../test/test_view_ops.py" "$@" -v TestViewOpsXLA
   run_test "$CDIR/../../test/test_torch.py" "$@" -v TestTorchDeviceTypeXLA
