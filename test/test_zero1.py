--- conflicted
+++ resolved
@@ -13,11 +13,6 @@
 class XlaZeRO1Test(TestCase):
 
   @unittest.skipIf(xr.device_type() == 'TPU', "Crash on TPU")
-<<<<<<< HEAD
-  @unittest.skipIf(xr.device_type() == 'CUDA',
-                   "TODO(alanwaketan): Fix it for the token change.")
-=======
->>>>>>> 257f0f53
   def test_zero1(self):
     device = xm.xla_device()
 
