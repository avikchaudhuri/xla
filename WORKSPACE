--- conflicted
+++ resolved
@@ -48,11 +48,8 @@
     patches = [
         "//openxla_patches:cache_urls.diff",
         "//openxla_patches:constexpr_return.diff",
-<<<<<<< HEAD
         "//openxla_patches:cpu_compile_options.diff",
-=======
         "//openxla_patches:gpu_compile_options.diff",
->>>>>>> 235b82b5
         "//openxla_patches:gpu_race_condition.diff",
         "//openxla_patches:f16_abi_clang.diff",
         "//openxla_patches:quant_dequant_converter.diff",
